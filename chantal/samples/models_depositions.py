#!/usr/bin/env python
# -*- coding: utf-8 -*-

u"""Models for depositions.  This includes the deposition models themselves as
well as models for layers.

:type default_location_of_deposited_samples: dict mapping `Deposition` to
  string.
"""

from __future__ import absolute_import

from django.utils.translation import ugettext_lazy as _, ugettext
from django.contrib import admin
import django.core.urlresolvers
from django.utils.http import urlquote, urlquote_plus
from django.db import models
from samples.models_common import Process
from samples import permissions
from samples.csv_common import CSVNode, CSVItem

default_location_of_deposited_samples = {}
u"""Dictionary mapping process classes to strings which contain the default
location where samples can be found after this process has been performed.
This is used in
`samples.views.split_after_deposition.GlobalNewDataForm.__init__`.
"""


class Deposition(Process):
    u"""The base class for deposition processes.  Note that, like `Process`,
    this must never be instantiated.  Instead, derive the concrete deposition
    class from it.

    Every derived class, if it has sub-objects which resemble layers, must
    implement them as a class derived from `Layer`, with a ``ForeignKey`` field
    pointing to the deposition class with ``relative_name="layers"``.  In other
    words, ``instance.layers.all()`` must work if ``instance`` is an instance
    of your deposition class.
    """
    number = models.CharField(_(u"deposition number"), max_length=15, unique=True, db_index=True)

    class Meta:
        verbose_name = _(u"deposition")
        verbose_name_plural = _(u"depositions")

    @models.permalink
    def get_absolute_url(self):
        return ("samples.views.main.show_deposition", [urlquote(self.number, safe="")])

    def __unicode__(self):
        _ = ugettext
        return _(u"deposition %s") % self.number

    def get_data(self):
        # See `Process.get_data` for the documentation.
        _ = ugettext
        csv_node = super(Deposition, self).get_data()
        csv_node.items.append(CSVItem(_(u"number"), self.number, "deposition"))
        csv_node.children = [layer.get_data() for layer in self.layers.all()]
        return csv_node


class Layer(models.Model):
    u"""This is an abstract base model for deposition layers.  Now, this is the
    first *real* abstract model here.  It is abstract because it can never
    occur in a model relationship.  It just ensures that every layer has a
    number, because at least the MyLayers infrastructure relies on this.  (See
    for example `views.six_chamber_deposition.FormSet.__change_structure`,
    after ``if my_layer:``.)

    Note that the above is slightly untrue for cluster tool layers because they
    must be polymorphic.  There, I need a *concret* base class for all layer
    models, derived from this one.  However, I consider this a rim case.  But
    this is debatable: Maybe it's cleaner to make this class concrete.  The
    only drawback would be that in order to access the layer attributes, one
    would have to visit the layer instance explicitly with e.g.

    ::

        six_chamber_deposition.layers.all()[0].six_chamber_layer.temperature

    Note that the above is slightly untrue for cluster tool layers because they
    must be polymorphic.  There, I need a *concret* base class for all layer
    models, derived from this one.  However, I consider this a rim case.  But
    this is debatable: Maybe it's cleaner to make this class concrete.  The
    only drawback would be that in order to access the layer attributes, one
    would have to visit the layer instance explicitly with e.g.

    ::

        six_chamber_deposition.layers.all()[0].six_chamber_layer.temperature

    Every class derived from this model must point to their deposition with
    ``related_name="layers"``.  See also `Deposition`.  Additionally, the
    ``Meta`` class should contain::

        class Meta(Layer.Meta):
            unique_together = ("deposition", "number")
    """
    number = models.IntegerField(_(u"layer number"))

    class Meta:
        abstract = True
        ordering = ["number"]
        verbose_name = _(u"layer")
        verbose_name_plural = _(u"layers")

    def get_data(self):
        u"""Extract the data of this layer as a CSV node with a list of
        key–value pairs, ready to be used for the CSV table export.  See the
        `samples.views.csv_export` module for all the glory details.

        :Return:
          a node for building a CSV tree

        :rtype: `samples.csv_common.CSVNode`
        """
        _ = ugettext
        csv_node = CSVNode(self, _(u"layer %d") % self.number)
        csv_node.items = [CSVItem(_(u"number"), unicode(self.number), "layer")]
<<<<<<< HEAD
        return csv_node
=======
        return csv_node


class AllGases(models.Model):
    u"""Abstract base model with all gas types that are used in the institute.
    This comes handy if you want to add all these fields to a layer model.
    Just add this class to its list of parent classes.
    """
    sih4 = models.DecimalField(u"SiH₄", max_digits=5, decimal_places=2, help_text=_(u"in sccm"), null=True, blank=True)
    h2 = models.DecimalField(u"H₂", max_digits=5, decimal_places=2, help_text=_(u"in sccm"), null=True, blank=True)
    ph3_sih4 = models.DecimalField(_(u"2% PH₃ in SiH₄"), max_digits=5, decimal_places=2, help_text=_(u"in sccm"),
                                   null=True, blank=True)
    tmb_he = models.DecimalField(_(u"1% TMB in He"), max_digits=5, decimal_places=2, help_text=_(u"in sccm"),
                                 null=True, blank=True)
    b2h6_h2 = models.DecimalField(_(u"5ppm B₂H₆ in H₂"), max_digits=5, decimal_places=2, help_text=_(u"in sccm"),
                                  null=True, blank=True)
    ch4 = models.DecimalField(u"CH₄", max_digits=5, decimal_places=2, help_text=_(u"in sccm"), null=True, blank=True)
    co2 = models.DecimalField(u"CO₂", max_digits=5, decimal_places=2, help_text=_(u"in sccm"), null=True, blank=True)
    geh4 = models.DecimalField(u"GeH₄", max_digits=5, decimal_places=2, help_text=_(u"in sccm"), null=True, blank=True)
    ar = models.DecimalField(u"Ar", max_digits=5, decimal_places=2, help_text=_(u"in sccm"), null=True, blank=True)
    si2h6 = models.DecimalField(u"Si₂H₆", max_digits=5, decimal_places=2, help_text=_(u"in sccm"), null=True, blank=True)
    ph3_h2 = models.DecimalField(_(u"10 ppm PH₃ in H₂"), max_digits=5, decimal_places=2, help_text=_(u"in sccm"),
                                 null=True, blank=True)

    class Meta:
        abstract = True


six_chamber_chamber_choices = (
    ("#1", "#1"),
    ("#2", "#2"),
    ("#3", "#3"),
    ("#4", "#4"),
    ("#5", "#5"),
    ("#6", "#6"))
u"""Contains all possible choices for `SixChamberLayer.chamber`.
"""

class SixChamberLayer(Layer):
    u"""One layer in a 6-chamber deposition.

    FixMe: Maybe `chamber` should become optional, too?
    """
    deposition = models.ForeignKey(SixChamberDeposition, related_name="layers", verbose_name=_(u"deposition"))
    chamber = models.CharField(_(u"chamber"), max_length=5, choices=six_chamber_chamber_choices)
    pressure = models.CharField(_(u"deposition pressure"), max_length=15, help_text=_(u"with unit"), blank=True)
    time = models.CharField(_(u"deposition time"), max_length=9, help_text=_(u"format HH:MM:SS"), blank=True)
    substrate_electrode_distance = \
        models.DecimalField(_(u"substrate–electrode distance"), null=True, blank=True, max_digits=4,
                            decimal_places=1, help_text=_(u"in mm"))
    comments = models.TextField(_(u"comments"), blank=True)
    transfer_in_chamber = models.CharField(_(u"transfer in the chamber"), max_length=10, default="Ar", blank=True)
    pre_heat = models.CharField(_(u"pre-heat"), max_length=9, blank=True, help_text=_(u"format HH:MM:SS"))
    gas_pre_heat_gas = models.CharField(_(u"gas of gas pre-heat"), max_length=10, blank=True)
    gas_pre_heat_pressure = models.CharField(_(u"pressure of gas pre-heat"), max_length=15, blank=True,
                                             help_text=_(u"with unit"))
    gas_pre_heat_time = models.CharField(_(u"time of gas pre-heat"), max_length=15, blank=True,
                                         help_text=_(u"format HH:MM:SS"))
    heating_temperature = models.IntegerField(_(u"heating temperature"), help_text=_(u"in ℃"), null=True, blank=True)
    transfer_out_of_chamber = models.CharField(_(u"transfer out of the chamber"), max_length=10, default="Ar", blank=True)
    plasma_start_power = models.DecimalField(_(u"plasma start power"), max_digits=6, decimal_places=2, null=True, blank=True,
                                             help_text=_(u"in W"))
    plasma_start_with_carrier = models.BooleanField(_(u"plasma start with carrier"), default=False, null=True, blank=True)
    deposition_frequency = models.DecimalField(_(u"deposition frequency"), max_digits=5, decimal_places=2,
                                               null=True, blank=True, help_text=_(u"in MHz"))
    deposition_power = models.DecimalField(_(u"deposition power"), max_digits=6, decimal_places=2, null=True, blank=True,
                                           help_text=_(u"in W"))
    base_pressure = models.FloatField(_(u"base pressure"), help_text=_(u"in Torr"), null=True, blank=True)

    class Meta(Layer.Meta):
        unique_together = ("deposition", "number")
        verbose_name = _(u"6-chamber layer")
        verbose_name_plural = _(u"6-chamber layers")

    def __unicode__(self):
        _ = ugettext
        return _(u"layer %(number)d of %(deposition)s") % {"number": self.number, "deposition": self.deposition}

    def get_data(self):
        # See `Layer.get_data` for the documentation.
        _ = ugettext
        csv_node = super(SixChamberLayer, self).get_data()
        csv_node.items.extend([CSVItem(_(u"chamber"), self.get_chamber_display()),
                               CSVItem(u"p", self.pressure),
                               CSVItem(_(u"time"), self.time),
                               CSVItem(_(u"electr. dist./mm"), self.substrate_electrode_distance),
                               CSVItem(_(u"transfer in the chamber"), self.transfer_in_chamber),
                               CSVItem(_(u"pre-heat"), self.pre_heat),
                               CSVItem(_(u"gas of gas pre-heat"), self.gas_pre_heat_gas),
                               CSVItem(_(u"pressure of gas pre-heat"), self.gas_pre_heat_pressure),
                               CSVItem(_(u"time of gas pre-heat"), self.gas_pre_heat_time),
                               CSVItem(u"T/℃", self.heating_temperature),
                               CSVItem(_(u"transfer out of the chamber"), self.transfer_out_of_chamber),
                               CSVItem(_("P_start/W"), self.plasma_start_power),
                               CSVItem(_(u"plasma start with carrier"),
                                       _(u"yes") if self.plasma_start_with_carrier else _(u"no")),
                               CSVItem(u"f/MHz", self.deposition_frequency),
                               CSVItem(u"P/W", self.deposition_power),
                               CSVItem(_(u"p_base/Torr"), self.base_pressure),
                               CSVItem(_(u"comments"), self.comments)])
        flow_rates = {}
        for channel in self.channels.all():
            flow_rates[channel.gas] = unicode(channel.flow_rate)
        gas_names = dict(six_chamber_gas_choices)
        for gas_name in gas_names:
            csv_node.items.append(CSVItem(unicode(gas_names[gas_name]) + u" " + _(u"(in sccm)"),
                                          flow_rates.get(gas_name, u"")))
        return csv_node

admin.site.register(SixChamberLayer)


six_chamber_gas_choices = (
    ("SiH4", u"SiH₄"),
    ("H2", u"H₂"),
    ("PH3+SiH4", _(u"2% PH₃ in SiH₄")),
    ("TMB", _(u"1% TMB in He")),
    ("B2H6", _(u"5ppm B₂H₆ in H₂")),
    ("CH4", u"CH₄"),
    ("CO2", u"CO₂"),
    ("GeH4", u"GeH₄"),
    ("Ar", u"Ar"),
    ("Si2H6", u"Si₂H₆"),
    ("PH3", _(u"10 ppm PH₃ in H₂")))
u"""Contains all possible choices for `SixChamberChannel.gas`.
"""

class SixChamberChannel(models.Model):
    u"""One channel of a certain layer in a 6-chamber deposition.
    """
    number = models.IntegerField(_(u"channel"))
    layer = models.ForeignKey(SixChamberLayer, related_name="channels", verbose_name=_(u"layer"))
    gas = models.CharField(_(u"gas and dilution"), max_length=30, choices=six_chamber_gas_choices)
    flow_rate = models.DecimalField(_(u"flow rate"), max_digits=5, decimal_places=2, help_text=_(u"in sccm"))

    class Meta:
        verbose_name = _(u"6-chamber channel")
        verbose_name_plural = _(u"6-chamber channels")
        unique_together = ("layer", "number")
        ordering = ["number"]

    def __unicode__(self):
        _ = ugettext
        return _(u"channel %(number)d of %(layer)s") % {"number": self.number, "layer": self.layer}

admin.site.register(SixChamberChannel)


class LargeAreaDeposition(Deposition):
    u"""Large-area depositions.
    """

    class Meta:
        verbose_name = _(u"large-area deposition")
        verbose_name_plural = _(u"large-area depositions")
        _ = lambda x: x
        permissions = (("add_edit_large_area_deposition", _("Can create and edit large-area depositions")),)

    @models.permalink
    def get_absolute_url(self):
        return ("samples.views.large_area_deposition.show", [urlquote(self.number, safe="")])

    def get_additional_template_context(self, process_context):
        u"""See `SixChamberDeposition.get_additional_template_context`.

        :Parameters:
          - `process_context`: the context of this process

        :type process_context: `views.utils.ProcessContext`

        :Return:
          dict with additional fields that are supposed to be given to the
          templates.

        :rtype: dict mapping str to arbitrary objects
        """
        if permissions.has_permission_to_add_edit_physical_process(process_context.user, self):
            return {"edit_url": django.core.urlresolvers.reverse("edit_large-area_deposition",
                                                                 kwargs={"deposition_number": self.number}),
                    "duplicate_url": "%s?copy_from=%s" % (django.core.urlresolvers.reverse("add_large-area_deposition"),
                                                          urlquote_plus(self.number))}
        else:
            return {}

    @classmethod
    def get_add_link(cls):
        u"""Return all you need to generate a link to the “add” view for this
        process.  See `SixChamberDeposition.get_add_link`.

        :Return:
          the full URL to the add page for this process

        :rtype: str
        """
        _ = ugettext
        return django.core.urlresolvers.reverse("add_large-area_deposition")

    @classmethod
    def get_lab_notebook_data(cls, year, month):
        depositions = cls.get_lab_notebook_context(year, month)["processes"]
        data = CSVNode(_(u"lab notebook for %s") % cls._meta.verbose_name_plural)
        for deposition in depositions:
            for layer in deposition.layers.all():
                data.children.append(layer.get_data())
                data.children[-1].descriptive_name = u""
        return data

default_location_of_deposited_samples[SixChamberDeposition] = _(u"large-area deposition lab")
admin.site.register(LargeAreaDeposition)


large_area_layer_type_choices = (
    ("p", "p"),
    ("i", "i"),
    ("n", "n"),
)
large_area_station_choices = (
    ("1", "1"),
    ("2", "2"),
    ("3", "3"),
)
large_area_hf_frequency_choices = (
    ("13.56", u"13.56"),
    ("27.12", u"27.12"),
    ("40.68", u"40.68"),
)
# FixMe: should this really be made translatable?
large_area_electrode_choices = (
    ("NN large PC1", _(u"NN large PC1")),
    ("NN large PC2", _(u"NN large PC2")),
    ("NN large PC3", _(u"NN large PC3")),
    ("NN small 1", _(u"NN small 1")),
    ("NN small 2", _(u"NN small 2")),
    ("NN40 large PC1", _(u"NN40 large PC1")),
    ("NN40 large PC2", _(u"NN40 large PC2")),
)

class LargeAreaLayer(Layer):
    u"""One layer in a large-area deposition.

    *Important*: Numbers of large-area layers are the numbers after the “L-”
    because they must be ordinary integers!  This means that all layers of a
    deposition must be in the same calendar year, oh well …
    """
    deposition = models.ForeignKey(LargeAreaDeposition, related_name="layers", verbose_name=_(u"deposition"))
    date = models.DateField(_(u"date"))
    layer_type = models.CharField(_(u"layer type"), max_length=2, choices=large_area_layer_type_choices)
    station = models.CharField(_(u"station"), max_length=2, choices=large_area_station_choices)
    sih4 = models.DecimalField(_(u"SiH₄"), max_digits=5, decimal_places=2, help_text=_(u"in sccm"))
    h2 = models.DecimalField(_(u"H₂"), max_digits=5, decimal_places=1, help_text=_(u"in sccm"))
    tmb = models.DecimalField(u"TMB", max_digits=5, decimal_places=2, help_text=_(u"in sccm"), null=True, blank=True)
    ch4 = models.DecimalField(u"CH₄", max_digits=3, decimal_places=1, help_text=_(u"in sccm"), null=True, blank=True)
    co2 = models.DecimalField(u"CO₂", max_digits=4, decimal_places=1, help_text=_(u"in sccm"), null=True, blank=True)
    ph3 = models.DecimalField(u"PH₃", max_digits=3, decimal_places=1, help_text=_(u"in sccm"), null=True, blank=True)
    power = models.DecimalField(_(u"power"), max_digits=5, decimal_places=1, help_text=_(u"in W"))
    pressure = models.DecimalField(_(u"pressure"), max_digits=3, decimal_places=1, help_text=_(u"in Torr"))
    temperature = models.DecimalField(_(u"temperature"), max_digits=4, decimal_places=1, help_text=_(u"in ℃"))
    hf_frequency = models.DecimalField(_(u"HF frequency"), max_digits=5, decimal_places=2,
                                       choices=large_area_hf_frequency_choices, help_text=_(u"in MHz"))
    time = models.IntegerField(_(u"time"), help_text=_(u"in sec"))
    dc_bias = models.DecimalField(_(u"DC bias"), max_digits=3, decimal_places=1, help_text=_(u"in V"), null=True, blank=True)
    electrode = models.CharField(_(u"electrode"), max_length=30, choices=large_area_electrode_choices)
    electrodes_distance = models.DecimalField(_(u"electrodes distance"), max_digits=4, decimal_places=1,
                                               help_text=_(u"in mm"))

    class Meta(Layer.Meta):
        verbose_name = _(u"large-area layer")
        verbose_name_plural = _(u"large-area layers")

    def __unicode__(self):
        _ = ugettext
        return _(u"layer %(number)d of %(deposition)s") % {"number": self.number, "deposition": self.deposition}

    def get_data(self):
        # See `Layer.get_data` for the documentation.
        _ = ugettext
        csv_node = super(LargeAreaLayer, self).get_data()
        silane_normalized = 0.6 * float(self.sih4)
        silane_concentration = silane_normalized / (silane_normalized + float(self.h2)) * 100
        csv_node.items.extend([CSVItem(_(u"date"), self.date),
                               CSVItem(_(u"layer type"), self.get_layer_type_display()),
                               CSVItem(_(u"station"), self.get_station_display()),
                               CSVItem(u"SiH₄/sccm", self.sih4),
                               CSVItem(u"H₂/sccm", self.h2),
                               CSVItem(u"TMB/sccm", self.tmb),
                               CSVItem(u"CH₄/sccm", self.ch4),
                               CSVItem(u"CO₂/sccm", self.co2),
                               CSVItem(u"PH₃/sccm", self.ph3),
                               CSVItem(u"SC/%", u"%5.2f" % silane_concentration),
                               CSVItem(u"P/W", self.power),
                               CSVItem(u"p/Torr", self.pressure),
                               CSVItem(u"T/℃", self.temperature),
                               CSVItem(u"f_HF/MHz", self.hf_frequency),
                               CSVItem(_(u"time/s"), self.time),
                               CSVItem(_(u"DC bias/V"), self.dc_bias),
                               CSVItem(_(u"electrode"), self.get_electrode_display()),
                               CSVItem(_(u"elec. dist./mm"), self.electrodes_distance)])
        return csv_node

admin.site.register(LargeAreaLayer)


class SmallClusterToolDeposition(Deposition):
    u"""Small (old) cluster tool depositions.
    """
    carrier = models.CharField(_(u"carrier"), max_length=10, blank=True)

    class Meta:
        verbose_name = _(u"small cluster tool deposition")
        verbose_name_plural = _(u"small cluster tool depositions")
        _ = lambda x: x
        permissions = (("add_edit_small_cluster_tool_deposition", _("Can create and edit small cluster tool depositions")),)

    @models.permalink
    def get_absolute_url(self):
        return ("samples.views.small_cluster_tool_deposition.show", [urlquote(self.number, safe="")])

    def get_additional_template_context(self, process_context):
        u"""See `SixChamberDeposition.get_additional_template_context`.

        Additionally, because this is a cluster tool and thus has different
        type of layers, I add a layer list ``layers`` to the template context.
        The template can't access the layers with ``process.layers.all()``
        because they are polymorphic.  But ``layers`` can be conveniently
        digested by the template.

        :Parameters:
          - `process_context`: the context of this process

        :type process_context: `views.utils.ProcessContext`

        :Return:
          dict with additional fields that are supposed to be given to the
          templates.

        :rtype: dict mapping str to arbitrary objects
        """
        layers = []
        for layer in self.layers.all():
            try:
                layer = layer.smallclustertoolhotwirelayer
                layer.type = "hotwire"
            except SmallClusterToolHotwireLayer.DoesNotExist:
                layer = layer.smallclustertoolpecvdlayer
                layer.type = "PECVD"
            layers.append(layer)
        result = {"layers": layers}
        if permissions.has_permission_to_add_edit_physical_process(process_context.user, self):
            result.update({"edit_url": django.core.urlresolvers.reverse("edit_small_cluster_tool_deposition",
                                                                        kwargs={"deposition_number": self.number}),
                           "duplicate_url": "%s?copy_from=%s" % (
                        django.core.urlresolvers.reverse("add_small_cluster_tool_deposition"),
                        urlquote_plus(self.number))})
        return result

    @classmethod
    def get_add_link(cls):
        u"""Return all you need to generate a link to the “add” view for this
        process.  See `SixChamberDeposition.get_add_link`.

        :Return:
          the full URL to the add page for this process

        :rtype: str
        """
        _ = ugettext
        return django.core.urlresolvers.reverse("add_small_cluster_tool_deposition")

default_location_of_deposited_samples[SmallClusterToolDeposition] = _(u"large-area deposition lab")
admin.site.register(SmallClusterToolDeposition)


class SmallClusterToolLayer(Layer):
    u"""Model for a layer the old, small “cluster tool”.  Note that this is the
    common base class for the actual layer models
    `SmallClusterToolHotwireLayer` and `SmallClusterToolPECVDLayer`.  This is
    *not* an abstract model though because it needs to be back-referenced from
    the deposition.  I need inheritance and polymorphism here because cluster
    tools may have layers with very different fields.
    """
    deposition = models.ForeignKey(SmallClusterToolDeposition, related_name="layers", verbose_name=_(u"deposition"))

    class Meta(Layer.Meta):
        unique_together = ("deposition", "number")
        verbose_name = _(u"small cluster tool layer")
        verbose_name_plural = _(u"small cluster tool layers")

    def __unicode__(self):
        _ = ugettext
        return _(u"layer %(number)d of %(deposition)s") % {"number": self.number, "deposition": self.deposition}


small_cluster_tool_wire_material_choices = (
    ("rhenium", _("rhenium")),
    ("tantal", _("tantalum")),
    ("tungsten", _("tungsten")),
)

class SmallClusterToolHotwireLayer(SmallClusterToolLayer, AllGases):
    u"""Model for a hotwire layer in the small cluster tool.  We have no
    “chamber” field here because there is only one hotwire chamber anyway.
    """
    pressure = models.CharField(_(u"deposition pressure"), max_length=15, help_text=_(u"with unit"), blank=True)
    time = models.CharField(_(u"deposition time"), max_length=9, help_text=_(u"format HH:MM:SS"), blank=True)
    substrate_wire_distance = models.DecimalField(_(u"substrate–wire distance"), null=True, blank=True, max_digits=4,
                                                  decimal_places=1, help_text=_(u"in mm"))
    comments = models.TextField(_(u"comments"), blank=True)
    transfer_in_chamber = models.CharField(_(u"transfer in the chamber"), max_length=10, default="Ar", blank=True)
    pre_heat = models.CharField(_(u"pre-heat"), max_length=9, blank=True, help_text=_(u"format HH:MM:SS"))
    gas_pre_heat_gas = models.CharField(_(u"gas of gas pre-heat"), max_length=10, blank=True)
    gas_pre_heat_pressure = models.CharField(_(u"pressure of gas pre-heat"), max_length=15, blank=True,
                                             help_text=_(u"with unit"))
    gas_pre_heat_time = models.CharField(_(u"time of gas pre-heat"), max_length=15, blank=True,
                                         help_text=_(u"format HH:MM:SS"))
    heating_temperature = models.IntegerField(_(u"heating temperature"), help_text=_(u"in ℃"), null=True, blank=True)
    transfer_out_of_chamber = models.CharField(_(u"transfer out of the chamber"), max_length=10, default="Ar", blank=True)
    filament_temperature = models.DecimalField(_(u"filament temperature"), max_digits=5, decimal_places=2,
                                               null=True, blank=True, help_text=_(u"in ℃"))
    current = models.DecimalField(_(u"wire current"), max_digits=6, decimal_places=2, null=True, blank=True,
                                  help_text=_(u"in A"))
    voltage = models.DecimalField(_(u"wire voltage"), max_digits=6, decimal_places=2, null=True, blank=True,
                                  help_text=_(u"in V"))
    wire_material = models.CharField(_(u"wire material"), max_length=20, choices=small_cluster_tool_wire_material_choices)
    base_pressure = models.FloatField(_(u"base pressure"), help_text=_(u"in Torr"), null=True, blank=True)

    class Meta(SmallClusterToolLayer.Meta):
        verbose_name = _(u"small cluster tool hotwire layer")
        verbose_name_plural = _(u"small cluster tool hotwire layers")

admin.site.register(SmallClusterToolHotwireLayer)


small_cluster_tool_pecvd_chamber_choices = (
    ("#1", "#1"),
    ("#2", "#2"),
    ("#3", "#3"),
    )

class SmallClusterToolPECVDLayer(SmallClusterToolLayer, AllGases):
    u"""Model for a PECDV layer in the small cluster tool.
    """
    chamber = models.CharField(_(u"chamber"), max_length=5, choices=small_cluster_tool_pecvd_chamber_choices)
    pressure = models.CharField(_(u"deposition pressure"), max_length=15, help_text=_(u"with unit"), blank=True)
    time = models.CharField(_(u"deposition time"), max_length=9, help_text=_(u"format HH:MM:SS"), blank=True)
    substrate_electrode_distance = \
        models.DecimalField(_(u"substrate–electrode distance"), null=True, blank=True, max_digits=4,
                            decimal_places=1, help_text=_(u"in mm"))
    comments = models.TextField(_(u"comments"), blank=True)
    transfer_in_chamber = models.CharField(_(u"transfer in the chamber"), max_length=10, default="Ar", blank=True)
    pre_heat = models.CharField(_(u"pre-heat"), max_length=9, blank=True, help_text=_(u"format HH:MM:SS"))
    gas_pre_heat_gas = models.CharField(_(u"gas of gas pre-heat"), max_length=10, blank=True)
    gas_pre_heat_pressure = models.CharField(_(u"pressure of gas pre-heat"), max_length=15, blank=True,
                                             help_text=_(u"with unit"))
    gas_pre_heat_time = models.CharField(_(u"time of gas pre-heat"), max_length=15, blank=True,
                                         help_text=_(u"format HH:MM:SS"))
    heating_temperature = models.IntegerField(_(u"heating temperature"), help_text=_(u"in ℃"), null=True, blank=True)
    transfer_out_of_chamber = models.CharField(_(u"transfer out of the chamber"), max_length=10, default="Ar", blank=True)
    plasma_start_power = models.DecimalField(_(u"plasma start power"), max_digits=6, decimal_places=2, null=True, blank=True,
                                             help_text=_(u"in W"))
    plasma_start_with_carrier = models.BooleanField(_(u"plasma start with carrier"), default=False, null=True, blank=True)
    deposition_frequency = models.DecimalField(_(u"deposition frequency"), max_digits=5, decimal_places=2,
                                               null=True, blank=True, help_text=_(u"in MHz"))
    deposition_power = models.DecimalField(_(u"deposition power"), max_digits=6, decimal_places=2, null=True, blank=True,
                                           help_text=_(u"in W"))
    base_pressure = models.FloatField(_(u"base pressure"), help_text=_(u"in Torr"), null=True, blank=True)

    class Meta(SmallClusterToolLayer.Meta):
        verbose_name = _(u"small cluster tool PECVD layer")
        verbose_name_plural = _(u"small cluster tool PECVD layers")

admin.site.register(SmallClusterToolPECVDLayer)
>>>>>>> d443411f
<|MERGE_RESOLUTION|>--- conflicted
+++ resolved
@@ -119,478 +119,4 @@
         _ = ugettext
         csv_node = CSVNode(self, _(u"layer %d") % self.number)
         csv_node.items = [CSVItem(_(u"number"), unicode(self.number), "layer")]
-<<<<<<< HEAD
-        return csv_node
-=======
-        return csv_node
-
-
-class AllGases(models.Model):
-    u"""Abstract base model with all gas types that are used in the institute.
-    This comes handy if you want to add all these fields to a layer model.
-    Just add this class to its list of parent classes.
-    """
-    sih4 = models.DecimalField(u"SiH₄", max_digits=5, decimal_places=2, help_text=_(u"in sccm"), null=True, blank=True)
-    h2 = models.DecimalField(u"H₂", max_digits=5, decimal_places=2, help_text=_(u"in sccm"), null=True, blank=True)
-    ph3_sih4 = models.DecimalField(_(u"2% PH₃ in SiH₄"), max_digits=5, decimal_places=2, help_text=_(u"in sccm"),
-                                   null=True, blank=True)
-    tmb_he = models.DecimalField(_(u"1% TMB in He"), max_digits=5, decimal_places=2, help_text=_(u"in sccm"),
-                                 null=True, blank=True)
-    b2h6_h2 = models.DecimalField(_(u"5ppm B₂H₆ in H₂"), max_digits=5, decimal_places=2, help_text=_(u"in sccm"),
-                                  null=True, blank=True)
-    ch4 = models.DecimalField(u"CH₄", max_digits=5, decimal_places=2, help_text=_(u"in sccm"), null=True, blank=True)
-    co2 = models.DecimalField(u"CO₂", max_digits=5, decimal_places=2, help_text=_(u"in sccm"), null=True, blank=True)
-    geh4 = models.DecimalField(u"GeH₄", max_digits=5, decimal_places=2, help_text=_(u"in sccm"), null=True, blank=True)
-    ar = models.DecimalField(u"Ar", max_digits=5, decimal_places=2, help_text=_(u"in sccm"), null=True, blank=True)
-    si2h6 = models.DecimalField(u"Si₂H₆", max_digits=5, decimal_places=2, help_text=_(u"in sccm"), null=True, blank=True)
-    ph3_h2 = models.DecimalField(_(u"10 ppm PH₃ in H₂"), max_digits=5, decimal_places=2, help_text=_(u"in sccm"),
-                                 null=True, blank=True)
-
-    class Meta:
-        abstract = True
-
-
-six_chamber_chamber_choices = (
-    ("#1", "#1"),
-    ("#2", "#2"),
-    ("#3", "#3"),
-    ("#4", "#4"),
-    ("#5", "#5"),
-    ("#6", "#6"))
-u"""Contains all possible choices for `SixChamberLayer.chamber`.
-"""
-
-class SixChamberLayer(Layer):
-    u"""One layer in a 6-chamber deposition.
-
-    FixMe: Maybe `chamber` should become optional, too?
-    """
-    deposition = models.ForeignKey(SixChamberDeposition, related_name="layers", verbose_name=_(u"deposition"))
-    chamber = models.CharField(_(u"chamber"), max_length=5, choices=six_chamber_chamber_choices)
-    pressure = models.CharField(_(u"deposition pressure"), max_length=15, help_text=_(u"with unit"), blank=True)
-    time = models.CharField(_(u"deposition time"), max_length=9, help_text=_(u"format HH:MM:SS"), blank=True)
-    substrate_electrode_distance = \
-        models.DecimalField(_(u"substrate–electrode distance"), null=True, blank=True, max_digits=4,
-                            decimal_places=1, help_text=_(u"in mm"))
-    comments = models.TextField(_(u"comments"), blank=True)
-    transfer_in_chamber = models.CharField(_(u"transfer in the chamber"), max_length=10, default="Ar", blank=True)
-    pre_heat = models.CharField(_(u"pre-heat"), max_length=9, blank=True, help_text=_(u"format HH:MM:SS"))
-    gas_pre_heat_gas = models.CharField(_(u"gas of gas pre-heat"), max_length=10, blank=True)
-    gas_pre_heat_pressure = models.CharField(_(u"pressure of gas pre-heat"), max_length=15, blank=True,
-                                             help_text=_(u"with unit"))
-    gas_pre_heat_time = models.CharField(_(u"time of gas pre-heat"), max_length=15, blank=True,
-                                         help_text=_(u"format HH:MM:SS"))
-    heating_temperature = models.IntegerField(_(u"heating temperature"), help_text=_(u"in ℃"), null=True, blank=True)
-    transfer_out_of_chamber = models.CharField(_(u"transfer out of the chamber"), max_length=10, default="Ar", blank=True)
-    plasma_start_power = models.DecimalField(_(u"plasma start power"), max_digits=6, decimal_places=2, null=True, blank=True,
-                                             help_text=_(u"in W"))
-    plasma_start_with_carrier = models.BooleanField(_(u"plasma start with carrier"), default=False, null=True, blank=True)
-    deposition_frequency = models.DecimalField(_(u"deposition frequency"), max_digits=5, decimal_places=2,
-                                               null=True, blank=True, help_text=_(u"in MHz"))
-    deposition_power = models.DecimalField(_(u"deposition power"), max_digits=6, decimal_places=2, null=True, blank=True,
-                                           help_text=_(u"in W"))
-    base_pressure = models.FloatField(_(u"base pressure"), help_text=_(u"in Torr"), null=True, blank=True)
-
-    class Meta(Layer.Meta):
-        unique_together = ("deposition", "number")
-        verbose_name = _(u"6-chamber layer")
-        verbose_name_plural = _(u"6-chamber layers")
-
-    def __unicode__(self):
-        _ = ugettext
-        return _(u"layer %(number)d of %(deposition)s") % {"number": self.number, "deposition": self.deposition}
-
-    def get_data(self):
-        # See `Layer.get_data` for the documentation.
-        _ = ugettext
-        csv_node = super(SixChamberLayer, self).get_data()
-        csv_node.items.extend([CSVItem(_(u"chamber"), self.get_chamber_display()),
-                               CSVItem(u"p", self.pressure),
-                               CSVItem(_(u"time"), self.time),
-                               CSVItem(_(u"electr. dist./mm"), self.substrate_electrode_distance),
-                               CSVItem(_(u"transfer in the chamber"), self.transfer_in_chamber),
-                               CSVItem(_(u"pre-heat"), self.pre_heat),
-                               CSVItem(_(u"gas of gas pre-heat"), self.gas_pre_heat_gas),
-                               CSVItem(_(u"pressure of gas pre-heat"), self.gas_pre_heat_pressure),
-                               CSVItem(_(u"time of gas pre-heat"), self.gas_pre_heat_time),
-                               CSVItem(u"T/℃", self.heating_temperature),
-                               CSVItem(_(u"transfer out of the chamber"), self.transfer_out_of_chamber),
-                               CSVItem(_("P_start/W"), self.plasma_start_power),
-                               CSVItem(_(u"plasma start with carrier"),
-                                       _(u"yes") if self.plasma_start_with_carrier else _(u"no")),
-                               CSVItem(u"f/MHz", self.deposition_frequency),
-                               CSVItem(u"P/W", self.deposition_power),
-                               CSVItem(_(u"p_base/Torr"), self.base_pressure),
-                               CSVItem(_(u"comments"), self.comments)])
-        flow_rates = {}
-        for channel in self.channels.all():
-            flow_rates[channel.gas] = unicode(channel.flow_rate)
-        gas_names = dict(six_chamber_gas_choices)
-        for gas_name in gas_names:
-            csv_node.items.append(CSVItem(unicode(gas_names[gas_name]) + u" " + _(u"(in sccm)"),
-                                          flow_rates.get(gas_name, u"")))
-        return csv_node
-
-admin.site.register(SixChamberLayer)
-
-
-six_chamber_gas_choices = (
-    ("SiH4", u"SiH₄"),
-    ("H2", u"H₂"),
-    ("PH3+SiH4", _(u"2% PH₃ in SiH₄")),
-    ("TMB", _(u"1% TMB in He")),
-    ("B2H6", _(u"5ppm B₂H₆ in H₂")),
-    ("CH4", u"CH₄"),
-    ("CO2", u"CO₂"),
-    ("GeH4", u"GeH₄"),
-    ("Ar", u"Ar"),
-    ("Si2H6", u"Si₂H₆"),
-    ("PH3", _(u"10 ppm PH₃ in H₂")))
-u"""Contains all possible choices for `SixChamberChannel.gas`.
-"""
-
-class SixChamberChannel(models.Model):
-    u"""One channel of a certain layer in a 6-chamber deposition.
-    """
-    number = models.IntegerField(_(u"channel"))
-    layer = models.ForeignKey(SixChamberLayer, related_name="channels", verbose_name=_(u"layer"))
-    gas = models.CharField(_(u"gas and dilution"), max_length=30, choices=six_chamber_gas_choices)
-    flow_rate = models.DecimalField(_(u"flow rate"), max_digits=5, decimal_places=2, help_text=_(u"in sccm"))
-
-    class Meta:
-        verbose_name = _(u"6-chamber channel")
-        verbose_name_plural = _(u"6-chamber channels")
-        unique_together = ("layer", "number")
-        ordering = ["number"]
-
-    def __unicode__(self):
-        _ = ugettext
-        return _(u"channel %(number)d of %(layer)s") % {"number": self.number, "layer": self.layer}
-
-admin.site.register(SixChamberChannel)
-
-
-class LargeAreaDeposition(Deposition):
-    u"""Large-area depositions.
-    """
-
-    class Meta:
-        verbose_name = _(u"large-area deposition")
-        verbose_name_plural = _(u"large-area depositions")
-        _ = lambda x: x
-        permissions = (("add_edit_large_area_deposition", _("Can create and edit large-area depositions")),)
-
-    @models.permalink
-    def get_absolute_url(self):
-        return ("samples.views.large_area_deposition.show", [urlquote(self.number, safe="")])
-
-    def get_additional_template_context(self, process_context):
-        u"""See `SixChamberDeposition.get_additional_template_context`.
-
-        :Parameters:
-          - `process_context`: the context of this process
-
-        :type process_context: `views.utils.ProcessContext`
-
-        :Return:
-          dict with additional fields that are supposed to be given to the
-          templates.
-
-        :rtype: dict mapping str to arbitrary objects
-        """
-        if permissions.has_permission_to_add_edit_physical_process(process_context.user, self):
-            return {"edit_url": django.core.urlresolvers.reverse("edit_large-area_deposition",
-                                                                 kwargs={"deposition_number": self.number}),
-                    "duplicate_url": "%s?copy_from=%s" % (django.core.urlresolvers.reverse("add_large-area_deposition"),
-                                                          urlquote_plus(self.number))}
-        else:
-            return {}
-
-    @classmethod
-    def get_add_link(cls):
-        u"""Return all you need to generate a link to the “add” view for this
-        process.  See `SixChamberDeposition.get_add_link`.
-
-        :Return:
-          the full URL to the add page for this process
-
-        :rtype: str
-        """
-        _ = ugettext
-        return django.core.urlresolvers.reverse("add_large-area_deposition")
-
-    @classmethod
-    def get_lab_notebook_data(cls, year, month):
-        depositions = cls.get_lab_notebook_context(year, month)["processes"]
-        data = CSVNode(_(u"lab notebook for %s") % cls._meta.verbose_name_plural)
-        for deposition in depositions:
-            for layer in deposition.layers.all():
-                data.children.append(layer.get_data())
-                data.children[-1].descriptive_name = u""
-        return data
-
-default_location_of_deposited_samples[SixChamberDeposition] = _(u"large-area deposition lab")
-admin.site.register(LargeAreaDeposition)
-
-
-large_area_layer_type_choices = (
-    ("p", "p"),
-    ("i", "i"),
-    ("n", "n"),
-)
-large_area_station_choices = (
-    ("1", "1"),
-    ("2", "2"),
-    ("3", "3"),
-)
-large_area_hf_frequency_choices = (
-    ("13.56", u"13.56"),
-    ("27.12", u"27.12"),
-    ("40.68", u"40.68"),
-)
-# FixMe: should this really be made translatable?
-large_area_electrode_choices = (
-    ("NN large PC1", _(u"NN large PC1")),
-    ("NN large PC2", _(u"NN large PC2")),
-    ("NN large PC3", _(u"NN large PC3")),
-    ("NN small 1", _(u"NN small 1")),
-    ("NN small 2", _(u"NN small 2")),
-    ("NN40 large PC1", _(u"NN40 large PC1")),
-    ("NN40 large PC2", _(u"NN40 large PC2")),
-)
-
-class LargeAreaLayer(Layer):
-    u"""One layer in a large-area deposition.
-
-    *Important*: Numbers of large-area layers are the numbers after the “L-”
-    because they must be ordinary integers!  This means that all layers of a
-    deposition must be in the same calendar year, oh well …
-    """
-    deposition = models.ForeignKey(LargeAreaDeposition, related_name="layers", verbose_name=_(u"deposition"))
-    date = models.DateField(_(u"date"))
-    layer_type = models.CharField(_(u"layer type"), max_length=2, choices=large_area_layer_type_choices)
-    station = models.CharField(_(u"station"), max_length=2, choices=large_area_station_choices)
-    sih4 = models.DecimalField(_(u"SiH₄"), max_digits=5, decimal_places=2, help_text=_(u"in sccm"))
-    h2 = models.DecimalField(_(u"H₂"), max_digits=5, decimal_places=1, help_text=_(u"in sccm"))
-    tmb = models.DecimalField(u"TMB", max_digits=5, decimal_places=2, help_text=_(u"in sccm"), null=True, blank=True)
-    ch4 = models.DecimalField(u"CH₄", max_digits=3, decimal_places=1, help_text=_(u"in sccm"), null=True, blank=True)
-    co2 = models.DecimalField(u"CO₂", max_digits=4, decimal_places=1, help_text=_(u"in sccm"), null=True, blank=True)
-    ph3 = models.DecimalField(u"PH₃", max_digits=3, decimal_places=1, help_text=_(u"in sccm"), null=True, blank=True)
-    power = models.DecimalField(_(u"power"), max_digits=5, decimal_places=1, help_text=_(u"in W"))
-    pressure = models.DecimalField(_(u"pressure"), max_digits=3, decimal_places=1, help_text=_(u"in Torr"))
-    temperature = models.DecimalField(_(u"temperature"), max_digits=4, decimal_places=1, help_text=_(u"in ℃"))
-    hf_frequency = models.DecimalField(_(u"HF frequency"), max_digits=5, decimal_places=2,
-                                       choices=large_area_hf_frequency_choices, help_text=_(u"in MHz"))
-    time = models.IntegerField(_(u"time"), help_text=_(u"in sec"))
-    dc_bias = models.DecimalField(_(u"DC bias"), max_digits=3, decimal_places=1, help_text=_(u"in V"), null=True, blank=True)
-    electrode = models.CharField(_(u"electrode"), max_length=30, choices=large_area_electrode_choices)
-    electrodes_distance = models.DecimalField(_(u"electrodes distance"), max_digits=4, decimal_places=1,
-                                               help_text=_(u"in mm"))
-
-    class Meta(Layer.Meta):
-        verbose_name = _(u"large-area layer")
-        verbose_name_plural = _(u"large-area layers")
-
-    def __unicode__(self):
-        _ = ugettext
-        return _(u"layer %(number)d of %(deposition)s") % {"number": self.number, "deposition": self.deposition}
-
-    def get_data(self):
-        # See `Layer.get_data` for the documentation.
-        _ = ugettext
-        csv_node = super(LargeAreaLayer, self).get_data()
-        silane_normalized = 0.6 * float(self.sih4)
-        silane_concentration = silane_normalized / (silane_normalized + float(self.h2)) * 100
-        csv_node.items.extend([CSVItem(_(u"date"), self.date),
-                               CSVItem(_(u"layer type"), self.get_layer_type_display()),
-                               CSVItem(_(u"station"), self.get_station_display()),
-                               CSVItem(u"SiH₄/sccm", self.sih4),
-                               CSVItem(u"H₂/sccm", self.h2),
-                               CSVItem(u"TMB/sccm", self.tmb),
-                               CSVItem(u"CH₄/sccm", self.ch4),
-                               CSVItem(u"CO₂/sccm", self.co2),
-                               CSVItem(u"PH₃/sccm", self.ph3),
-                               CSVItem(u"SC/%", u"%5.2f" % silane_concentration),
-                               CSVItem(u"P/W", self.power),
-                               CSVItem(u"p/Torr", self.pressure),
-                               CSVItem(u"T/℃", self.temperature),
-                               CSVItem(u"f_HF/MHz", self.hf_frequency),
-                               CSVItem(_(u"time/s"), self.time),
-                               CSVItem(_(u"DC bias/V"), self.dc_bias),
-                               CSVItem(_(u"electrode"), self.get_electrode_display()),
-                               CSVItem(_(u"elec. dist./mm"), self.electrodes_distance)])
-        return csv_node
-
-admin.site.register(LargeAreaLayer)
-
-
-class SmallClusterToolDeposition(Deposition):
-    u"""Small (old) cluster tool depositions.
-    """
-    carrier = models.CharField(_(u"carrier"), max_length=10, blank=True)
-
-    class Meta:
-        verbose_name = _(u"small cluster tool deposition")
-        verbose_name_plural = _(u"small cluster tool depositions")
-        _ = lambda x: x
-        permissions = (("add_edit_small_cluster_tool_deposition", _("Can create and edit small cluster tool depositions")),)
-
-    @models.permalink
-    def get_absolute_url(self):
-        return ("samples.views.small_cluster_tool_deposition.show", [urlquote(self.number, safe="")])
-
-    def get_additional_template_context(self, process_context):
-        u"""See `SixChamberDeposition.get_additional_template_context`.
-
-        Additionally, because this is a cluster tool and thus has different
-        type of layers, I add a layer list ``layers`` to the template context.
-        The template can't access the layers with ``process.layers.all()``
-        because they are polymorphic.  But ``layers`` can be conveniently
-        digested by the template.
-
-        :Parameters:
-          - `process_context`: the context of this process
-
-        :type process_context: `views.utils.ProcessContext`
-
-        :Return:
-          dict with additional fields that are supposed to be given to the
-          templates.
-
-        :rtype: dict mapping str to arbitrary objects
-        """
-        layers = []
-        for layer in self.layers.all():
-            try:
-                layer = layer.smallclustertoolhotwirelayer
-                layer.type = "hotwire"
-            except SmallClusterToolHotwireLayer.DoesNotExist:
-                layer = layer.smallclustertoolpecvdlayer
-                layer.type = "PECVD"
-            layers.append(layer)
-        result = {"layers": layers}
-        if permissions.has_permission_to_add_edit_physical_process(process_context.user, self):
-            result.update({"edit_url": django.core.urlresolvers.reverse("edit_small_cluster_tool_deposition",
-                                                                        kwargs={"deposition_number": self.number}),
-                           "duplicate_url": "%s?copy_from=%s" % (
-                        django.core.urlresolvers.reverse("add_small_cluster_tool_deposition"),
-                        urlquote_plus(self.number))})
-        return result
-
-    @classmethod
-    def get_add_link(cls):
-        u"""Return all you need to generate a link to the “add” view for this
-        process.  See `SixChamberDeposition.get_add_link`.
-
-        :Return:
-          the full URL to the add page for this process
-
-        :rtype: str
-        """
-        _ = ugettext
-        return django.core.urlresolvers.reverse("add_small_cluster_tool_deposition")
-
-default_location_of_deposited_samples[SmallClusterToolDeposition] = _(u"large-area deposition lab")
-admin.site.register(SmallClusterToolDeposition)
-
-
-class SmallClusterToolLayer(Layer):
-    u"""Model for a layer the old, small “cluster tool”.  Note that this is the
-    common base class for the actual layer models
-    `SmallClusterToolHotwireLayer` and `SmallClusterToolPECVDLayer`.  This is
-    *not* an abstract model though because it needs to be back-referenced from
-    the deposition.  I need inheritance and polymorphism here because cluster
-    tools may have layers with very different fields.
-    """
-    deposition = models.ForeignKey(SmallClusterToolDeposition, related_name="layers", verbose_name=_(u"deposition"))
-
-    class Meta(Layer.Meta):
-        unique_together = ("deposition", "number")
-        verbose_name = _(u"small cluster tool layer")
-        verbose_name_plural = _(u"small cluster tool layers")
-
-    def __unicode__(self):
-        _ = ugettext
-        return _(u"layer %(number)d of %(deposition)s") % {"number": self.number, "deposition": self.deposition}
-
-
-small_cluster_tool_wire_material_choices = (
-    ("rhenium", _("rhenium")),
-    ("tantal", _("tantalum")),
-    ("tungsten", _("tungsten")),
-)
-
-class SmallClusterToolHotwireLayer(SmallClusterToolLayer, AllGases):
-    u"""Model for a hotwire layer in the small cluster tool.  We have no
-    “chamber” field here because there is only one hotwire chamber anyway.
-    """
-    pressure = models.CharField(_(u"deposition pressure"), max_length=15, help_text=_(u"with unit"), blank=True)
-    time = models.CharField(_(u"deposition time"), max_length=9, help_text=_(u"format HH:MM:SS"), blank=True)
-    substrate_wire_distance = models.DecimalField(_(u"substrate–wire distance"), null=True, blank=True, max_digits=4,
-                                                  decimal_places=1, help_text=_(u"in mm"))
-    comments = models.TextField(_(u"comments"), blank=True)
-    transfer_in_chamber = models.CharField(_(u"transfer in the chamber"), max_length=10, default="Ar", blank=True)
-    pre_heat = models.CharField(_(u"pre-heat"), max_length=9, blank=True, help_text=_(u"format HH:MM:SS"))
-    gas_pre_heat_gas = models.CharField(_(u"gas of gas pre-heat"), max_length=10, blank=True)
-    gas_pre_heat_pressure = models.CharField(_(u"pressure of gas pre-heat"), max_length=15, blank=True,
-                                             help_text=_(u"with unit"))
-    gas_pre_heat_time = models.CharField(_(u"time of gas pre-heat"), max_length=15, blank=True,
-                                         help_text=_(u"format HH:MM:SS"))
-    heating_temperature = models.IntegerField(_(u"heating temperature"), help_text=_(u"in ℃"), null=True, blank=True)
-    transfer_out_of_chamber = models.CharField(_(u"transfer out of the chamber"), max_length=10, default="Ar", blank=True)
-    filament_temperature = models.DecimalField(_(u"filament temperature"), max_digits=5, decimal_places=2,
-                                               null=True, blank=True, help_text=_(u"in ℃"))
-    current = models.DecimalField(_(u"wire current"), max_digits=6, decimal_places=2, null=True, blank=True,
-                                  help_text=_(u"in A"))
-    voltage = models.DecimalField(_(u"wire voltage"), max_digits=6, decimal_places=2, null=True, blank=True,
-                                  help_text=_(u"in V"))
-    wire_material = models.CharField(_(u"wire material"), max_length=20, choices=small_cluster_tool_wire_material_choices)
-    base_pressure = models.FloatField(_(u"base pressure"), help_text=_(u"in Torr"), null=True, blank=True)
-
-    class Meta(SmallClusterToolLayer.Meta):
-        verbose_name = _(u"small cluster tool hotwire layer")
-        verbose_name_plural = _(u"small cluster tool hotwire layers")
-
-admin.site.register(SmallClusterToolHotwireLayer)
-
-
-small_cluster_tool_pecvd_chamber_choices = (
-    ("#1", "#1"),
-    ("#2", "#2"),
-    ("#3", "#3"),
-    )
-
-class SmallClusterToolPECVDLayer(SmallClusterToolLayer, AllGases):
-    u"""Model for a PECDV layer in the small cluster tool.
-    """
-    chamber = models.CharField(_(u"chamber"), max_length=5, choices=small_cluster_tool_pecvd_chamber_choices)
-    pressure = models.CharField(_(u"deposition pressure"), max_length=15, help_text=_(u"with unit"), blank=True)
-    time = models.CharField(_(u"deposition time"), max_length=9, help_text=_(u"format HH:MM:SS"), blank=True)
-    substrate_electrode_distance = \
-        models.DecimalField(_(u"substrate–electrode distance"), null=True, blank=True, max_digits=4,
-                            decimal_places=1, help_text=_(u"in mm"))
-    comments = models.TextField(_(u"comments"), blank=True)
-    transfer_in_chamber = models.CharField(_(u"transfer in the chamber"), max_length=10, default="Ar", blank=True)
-    pre_heat = models.CharField(_(u"pre-heat"), max_length=9, blank=True, help_text=_(u"format HH:MM:SS"))
-    gas_pre_heat_gas = models.CharField(_(u"gas of gas pre-heat"), max_length=10, blank=True)
-    gas_pre_heat_pressure = models.CharField(_(u"pressure of gas pre-heat"), max_length=15, blank=True,
-                                             help_text=_(u"with unit"))
-    gas_pre_heat_time = models.CharField(_(u"time of gas pre-heat"), max_length=15, blank=True,
-                                         help_text=_(u"format HH:MM:SS"))
-    heating_temperature = models.IntegerField(_(u"heating temperature"), help_text=_(u"in ℃"), null=True, blank=True)
-    transfer_out_of_chamber = models.CharField(_(u"transfer out of the chamber"), max_length=10, default="Ar", blank=True)
-    plasma_start_power = models.DecimalField(_(u"plasma start power"), max_digits=6, decimal_places=2, null=True, blank=True,
-                                             help_text=_(u"in W"))
-    plasma_start_with_carrier = models.BooleanField(_(u"plasma start with carrier"), default=False, null=True, blank=True)
-    deposition_frequency = models.DecimalField(_(u"deposition frequency"), max_digits=5, decimal_places=2,
-                                               null=True, blank=True, help_text=_(u"in MHz"))
-    deposition_power = models.DecimalField(_(u"deposition power"), max_digits=6, decimal_places=2, null=True, blank=True,
-                                           help_text=_(u"in W"))
-    base_pressure = models.FloatField(_(u"base pressure"), help_text=_(u"in Torr"), null=True, blank=True)
-
-    class Meta(SmallClusterToolLayer.Meta):
-        verbose_name = _(u"small cluster tool PECVD layer")
-        verbose_name_plural = _(u"small cluster tool PECVD layers")
-
-admin.site.register(SmallClusterToolPECVDLayer)
->>>>>>> d443411f
+        return csv_node