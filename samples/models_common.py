#!/usr/bin/env python
# -*- coding: utf-8 -*-

u"""The most basic models like ``Sample``, ``SampleSeries``, ``UserDetails``
etc.  It is important to see that this module is imported by almost all other
models modules.  Therefore, you *must* *not* import any Chantal models module
here, in particular not ``models.py``.  Otherwise, you'd end up with
irresolvable cyclic imports.
"""

from __future__ import absolute_import, division

import hashlib, os.path, shutil, subprocess, datetime
from matplotlib.backends.backend_agg import FigureCanvasAgg
from matplotlib.figure import Figure
import django.contrib.auth.models
from django.utils.translation import ugettext_lazy as _, ugettext, ungettext
from django.utils import translation
from django.template import defaultfilters, Context
from django.template.loader import render_to_string
from django.utils.http import urlquote, urlquote_plus
import django.core.urlresolvers
from django.conf import settings
from django.db import models
from django.core.cache import cache
from chantal_common.utils import get_really_full_name
from chantal_common.models import Topic, PolymorphicModel
from samples import permissions
from samples.views import shared_utils
from samples.csv_common import CSVNode, CSVItem


def get_user_settings_hash(user):
    u"""Calculate a hash of the user's settings.  This is used for caching.  In
    order to fetch HTML-containing material from the cache, it is necessary to
    have the user's settings in the cache key.  Otherwise, the HTML would be
    wrong.  Currently, this is only the language.  So if you switch the
    language from English to German, this hash prevents Chantal from fetching
    HTML that still is in English.  Theoretically, a skin setting may also be
    included here (if skins are not solely realised via CSS).

    :Parameters:
      - `user`: the currently logged-in user

    :type user: ``django.contrib.auth.models.User``

    :Return:
      an ASCII hash representing the user's settings

    :rtype: str
    """
    hash_ = hashlib.sha1()
    hash_.update(user.chantal_user_details.language)
    return hash_.hexdigest()


class ExternalOperator(models.Model):
    u"""Some samples and processes are not made in our institute but in external
    institutions.  This is realised by setting the `Process.external_operator`
    field, which in turn contains `ExternalOperator`.
    """
    name = models.CharField(_(u"name"), max_length=30)
    institution = models.CharField(_(u"institution"), max_length=255)
    email = models.EmailField(_(u"email"))
    alternative_email = models.EmailField(_(u"alternative email"), null=True, blank=True)
    phone = models.CharField(_(u"phone"), max_length=30, blank=True)
    contact_person = models.ForeignKey(django.contrib.auth.models.User, related_name="external_contacts",
                                       verbose_name=_(u"contact person in the institute"))
        # Translation hint: Topic which is not open to senior members
    restricted = models.BooleanField(_(u"restricted"), default=False)

    class Meta:
        verbose_name = _(u"external operator")
        verbose_name_plural = _(u"external operators")
        _ = lambda x: x
        permissions = (("add_external_operator", _("Can add an external operator")),)

    def save(self, *args, **kwargs):
        super(ExternalOperator, self).save(*args, **kwargs)
        for process in self.processes.all():
            process.find_actual_instance().save()

    def __unicode__(self):
        return self.name

    @models.permalink
    def get_absolute_url(self):
        return ("samples.views.external_operator.show", [urlquote(self.pk, safe="")])


timestamp_inaccuracy_choices = (
        # Translation hint: It's about timestamps
    (0, _(u"totally accurate")),
    (1, _(u"accurate to the minute")),
    (2, _(u"accurate to the hour")),
    (3, _(u"accurate to the day")),
    (4, _(u"accurate to the month")),
    (5, _(u"accurate to the year")),
    (6, _(u"not even accurate to the year")),
    )

class Process(PolymorphicModel):
    u"""This is the parent class of all processes and measurements.  Actually,
    it is an *abstract* base class, i.e. there are no processes in the database
    that are *just* processes.  However, it is not marked as ``abstract=True``
    in the ``Meta`` subclass because I must be able to link to it with
    ``ForeignKey``.

    If you retrieve a `Process`, you may read (inherited) field
    `actual_instance` to get the actual object, e.g. a `SixChamberDeposition`::

        process = get_object_or_404(models.Process, pk=utils.convert_id_to_int(process_id))
        process = process.actual_instance
    """
    timestamp = models.DateTimeField(_(u"timestamp"))
    timestamp_inaccuracy = models.IntegerField(_("timestamp inaccuracy"), choices=timestamp_inaccuracy_choices, default=0)
    operator = models.ForeignKey(django.contrib.auth.models.User, verbose_name=_(u"operator"), related_name="processes")
    external_operator = models.ForeignKey(ExternalOperator, verbose_name=_("external operator"), null=True, blank=True,
                                          related_name="processes")
    comments = models.TextField(_(u"comments"), blank=True)
    # I don't use auto_now because then, `append_cache_key` wouldn't work.
    last_modified = models.DateTimeField(_(u"last modified"), editable=False)
    cache_keys = models.TextField(_(u"cache keys"), blank=True, editable=False)

    class Meta:
        ordering = ["timestamp"]
        verbose_name = _(u"process")
        verbose_name_plural = _(u"processes")

    def save(self, *args, **kwargs):
        u"""Saves the instance and clears stalled cache items.

        :Parameters:
          - `with_relations`: If ``True`` (default), also touch the related
            samples.  Should be set to ``False`` if called from another
            ``save`` method in order to avoid endless recursion.

        :type with_relations: bool
        """
        cache.delete_many(self.cache_keys.split("\n"))
        self.cache_keys = ""
        self.last_modified = datetime.datetime.now()
        with_relations = kwargs.pop("with_relations", True)
        super(Process, self).save(*args, **kwargs)
        if with_relations:
            for sample in self.samples.all():
                sample.save(with_relations=False)

    def __unicode__(self):
        actual_instance = self.actual_instance
        if actual_instance == self:
            return _("process #{0}").format(self.pk)
        else:
            return unicode(actual_instance)

    @models.permalink
    def get_absolute_url(self):
        u"""Returns the relative URL (ie, without the domain name) of the
        database object.  Django calls this method ``get_absolute_url`` to make
        clear that *only* the domain part is missing.  Apart from that, it
        includes the full URL path to where the object can be seen.

        Note that Django itself uses this method in its built-in syndication
        framework.  However currently, Chantal uses it only explicitly in
        re-directions and links in templates.

        :Return:
          Relative URL, however, starting with a “/”, to the page where one can
          view the object.

        :rtype: str
        """
        return ("samples.views.main.main_menu", (), {})
#        return ("samples.views.main.show_process", [str(self.pk)])

    def calculate_plot_locations(self, number):
        u"""Get the location of a plot in the local filesystem as well as on
        the webpage.

        Every plot resides in a directory with a peculiar name in order to be
        un-guessable.  This is not security by obscurity because we really use
        cryptographic hashes.  While it still is not the highest level of
        security, it is a sensible compromise between security and performance.
        Besides, this method excludes name collisions.

        :Parameters:
          - `number`: the number of the image.  This is mostly ``0`` because
            most measurement models have only one graphics.

        :type number: int

        :Return:
          a dictionary containing the following keys:

          =========================  =========================================
                 key                           meaning
          =========================  =========================================
          ``"plot_file"``            full path to the original plot file
          ``"plot_url"``             full relative URL to the plot
          ``"thumbnail_file"``       full path to the thumbnail file
          ``"thumbnail_url"``        full relative URL to the thumbnail (i.e.,
                                     without domain)
          =========================  =========================================

        :rtype: dict mapping str to str
        """
        hash_ = hashlib.sha1()
        hash_.update(settings.SECRET_KEY)
        hash_.update(translation.get_language())
        hash_.update(repr(self.pk))
        hash_.update(repr(number))
        hashname = str(self.pk) + "-" + hash_.hexdigest()
        if number == 0:
            # We give this a nicer URL because this case is so common
            plot_url = django.core.urlresolvers.reverse("default_plot", kwargs={"process_id": str(self.pk)})
        else:
            plot_url = django.core.urlresolvers.reverse("samples.views.plots.show_plot",
                                                        kwargs={"process_id": str(self.pk), "number": str(number)})
        return {"plot_file": os.path.join(settings.CACHE_ROOT, "plots", hashname + ".pdf"),
                "plot_url": plot_url,
                "thumbnail_file": os.path.join(settings.MEDIA_ROOT, "plots", hashname + ".png"),
                "thumbnail_url": os.path.join(settings.MEDIA_URL, "plots", hashname + ".png")}

    def generate_plot_files(self, number=0):
        u"""The central plot-generating method which shouldn't be overridden by
        a derived class.  This method tests whether it is necessary to generate
        new plots from the original datafile (by checking existence and file
        timestamps), and does it if necessary.

        Note that plots can only be generated for *physical* processes,
        i.e. depositions, measurements, etc.

        The thumbnail image is a PNG, the figure image is a PDF.

        :Parameters:
          - `number`: the number of the plot to be generated.  It defaults to
            ``0`` because most models will have at most one plot anyway.

        :type number: int

        :Return:
          the full relative URL to the thumbnail image (i.e., without domain
          but with file extension), and the full relative URL to the figure
          image (which usually is linked with the thumbnail).  If the
          generation fails, it returns ``None, None``.

        :rtype: str, str; or ``NoneType``, ``NoneType``
        """
        datafile_name = self.get_datafile_name(number)
        if not datafile_name:
            return None, None
        datafile_names = datafile_name if isinstance(datafile_name, list) else [datafile_name]
        if not all(os.path.exists(filename) for filename in datafile_names):
            return None, None
        plot_locations = self.calculate_plot_locations(number)
        thumbnail_necessary = not os.path.exists(plot_locations["thumbnail_file"]) or \
            any(os.stat(plot_locations["thumbnail_file"]).st_mtime < os.stat(filename).st_mtime
                for filename in datafile_names)
        figure_necessary = not os.path.exists(plot_locations["plot_file"]) or \
            any(os.stat(plot_locations["plot_file"]).st_mtime < os.stat(filename).st_mtime for filename in datafile_names)
        if thumbnail_necessary or figure_necessary:
            try:
                if thumbnail_necessary:
                    figure = Figure(frameon=False, figsize=(4, 3))
                    canvas = FigureCanvasAgg(figure)
                    axes = figure.add_subplot(111)
                    axes.set_position((0.15, 0.15, 0.8, 0.8))
                    axes.grid(True)
                    self.draw_plot(axes, number, datafile_name, for_thumbnail=True)
                    shared_utils.mkdirs(plot_locations["thumbnail_file"])
                    canvas.print_figure(plot_locations["thumbnail_file"], dpi=settings.THUMBNAIL_WIDTH / 4)
                if figure_necessary:
                    figure = Figure()
                    canvas = FigureCanvasAgg(figure)
                    axes = figure.add_subplot(111)
                    axes.grid(True)
                    self.draw_plot(axes, number, datafile_name, for_thumbnail=False)
                    axes.set_title(unicode(self))
                    shared_utils.mkdirs(plot_locations["plot_file"])
                    canvas.print_figure(plot_locations["plot_file"], format="pdf")
            except (IOError, shared_utils.PlotError):
                return None, None
        return plot_locations["thumbnail_url"], plot_locations["plot_url"]

    def draw_plot(self, axes, number, filename, for_thumbnail):
        u"""Generate a plot using Matplotlib commands.  You may do whatever you
        want here – but eventually, there must be a savable Matplotlib plot in
        the `axes`.  The ``filename`` parameter is not really necessary but it
        makes things a little bit faster and easier.

        This method must be overridden in derived classes that wish to offer
        plots.

        :Parameters:
          - `axes`: The Matplotlib axes to which the plot must be drawn.  You
            call methods of this parameter to draw the plot,
            e.g. ``axes.plot(x_values, y_values)``.
          - `number`: The number of the plot.  For most models offering plots,
            this can only be zero and as such is not used it all in this
            method.
          - `filename`: the filename of the original data file; it may also be
            a list of filenames if more than one file lead to the plot
          - `for_thumbnail`: whether we do a plot for the thumbnail bitmap; for
            simple plots, this can be ignored

        :type axes: ``matplotlib.axes.Axes``
        :type number: int
        :type filename: str or list of str
        :type for_thumbnail: bool

        :Exceptions:
          - `PlotError`: if anything went wrong during the generation of the
            plot
        """
        raise NotImplementedError

    def get_datafile_name(self, number):
        u"""Get the name of the file with the original data for the plot with
        the given ``number``.  It may also be a list of filenames if more than
        one file lead to the plot.

        This method must be overridden in derived classes that wish to offer
        plots.

        :Parameters:
          - `number`: the number of the plot.  For most models offering plots,
            this can only be zero and as such is not used it all in this
            method.

        :type number: int

        :Return:
          The absolute path of the file(s) with the original data for this plot
          in the local filesystem.  It's ``None`` if there is no plottable
          datafile for this process.

        :rtype: list of str, str, or ``NoneType``
        """
        raise NotImplementedError

    def get_plotfile_basename(self, number):
        u"""Get the name of the plot files with the given ``number``.  For
        example, for the PDS measurement for the sample 01B410, this may be
        ``"pds_01B410"``.  It should be human-friendly and reasonable
        descriptive since this is the name that is used if the user wishes to
        download a plot to their local filesystem.  It need not be unique in
        any way (although mostly it is).

        This method must be overridden in derived classes that wish to offer
        plots.

        :Parameters:
          - `number`: the number of the plot.  For most models offering plots,
            this can only be zero and as such is not used it all in this
            method.

        :type number: int

        :Return:
          the base name for the plot files, without directories or extension

        :rtype: str
        """
        raise NotImplementedError

    def get_data(self):
        u"""Extract the data of this process as a tree of nodes (or a single
        node) with lists of key–value pairs, ready to be used for the CSV table
        export.  See the `samples.views.csv_export` module for all the glory
        details.

        :Return:
          a node for building a CSV tree

        :rtype: `samples.csv_common.CSVNode`
        """
        csv_node = CSVNode(self)
        csv_node.items = [CSVItem(_(u"timestamp"), self.timestamp, "process"),
                          CSVItem(_(u"operator"), get_really_full_name(self.operator), "process"),
                          CSVItem(_(u"comments"), self.comments, "process")]
        return csv_node

    @classmethod
    def get_lab_notebook_context(cls, year, month):
        processes = cls.objects.filter(timestamp__year=year, timestamp__month=month).select_related()
        return {"processes": processes}

    def append_cache_key(self, cache_key):
        u"""Append a new cache key to the list of cache keys for this process.
        If the process is updated, those cache items are deleted in `save`.

        :Parameters:
          - `cache_key`: the cache key

        :type cache_key: str
        """
        if self.cache_keys:
            self.cache_keys += "\n" + cache_key
        else:
            self.cache_keys = cache_key
        super(Process, self).save()

    def get_cache_key(self, user_settings_hash, local_context):
        u"""Calculate a cache key for this context instance of the process.
        Note that there may be many cache items to one process, e. g. one for
        every language.  Each of them needs a unique cache key.  The only this
        that is *never* included in a cache key is the user himself because
        then, the cache would lose much of its effectiveness.  Instead, the
        purpose of the sample cache is to fetch the whole sample which was
        calculated for another user and simply adapt it to the current one.
        This is important because this is a frequent use case.

        :Parameters:
          - `user_settings_hash`: hash over all settings which affect the
            rendering of processes, e. g. language
          - `local_context`: the local sample context; currently, this is only
            relevant to `SampleSplit`, see `SampleSplit.get_cache_key`.

        :type user_settings_hash: str
        :type local_context: dict mapping str to ``object``

        :Return:
          the cache key for this process instance

        :rtype: str
        """
        return "process:{0}-{1}".format(self.pk, user_settings_hash)

    def get_context_for_user(self, user, old_context):
        u"""Create the context dict for this process, or fill missing fields,
        or adapt existing fields to the given user.  Note that adaption only
        happens to the current user and not to any settings like e.g. language.
        In other words, if a non-empty `old_context` is passed, the caller must
        assure that language etc is already correct, just that it may be a
        cached context from another user with different permissions.

        A process context has always the following fields: ``process``,
        ``html_body``, ``name``, ``operator``, ``timestamp``, and
        ``timestamp_inaccuracy``.  Optional standard fields are ``edit_url``,
        ``export_url``, and ``duplicate_url``.  It may also have further
        fields, which must be iterpreted by the respective ``"show_…"``
        template.

        It is very important to see that ``html_body`` (the result of the
        ``show_<process name>.html`` template) must not depend on sample data!
        Otherwise, you see outdated process data after having changed sample
        data.  (There is only one exception: sample splits.)  If you really
        need this dependency, then expire the cached sample items yourself in a
        signal function.

        Note that it is necessary that ``self`` is the actual instance and not
        a parent class.

        :Parameters:
          - `user`: the current user
          - `old_context`: The present context for the process.  This may be
             only the sample context (i. e. ``sample``, ``original_sample``
             etc) if the process hasn't been found in the cache. Otherwise, it
             is the full process context, although (possibly) for another user,
             so it needs to be adapted.  This dictionary will not be touched in
             this method.

        :type user: ``django.contrib.auth.models.User``
        :type old_context: dict mapping str to ``object``

        :Return:
          the adapted full context for the process

        :rtype: dict mapping str to ``object``
        """
        context = old_context.copy()
        if "process" not in context:
            context["process"] = self
        if "name" not in context:
            name = unicode(self._meta.verbose_name) if not isinstance(self, Result) else self.title
            context["name"] = name[:1].upper()+name[1:]
        if "html_body" not in context:
            context["html_body"] = render_to_string(
                "samples/show_" + shared_utils.camel_case_to_underscores(self.__class__.__name__) + ".html",
                context_instance=Context(context))
        if "operator" not in context:
            context["operator"] = self.external_operator or self.operator
        if "timestamp" not in context:
            context["timestamp"] = self.timestamp
        if "timestamp_inaccuracy" not in context:
            context["timestamp_inaccuracy"] = self.timestamp_inaccuracy
        return context


class PhysicalProcess(Process):
    u"""Abstract class for physical processes.  These processes are “real”
    processes such as depositions, etching processes, measurements etc.  This
    class doesn't define anything.  Its main purpose is to bring structure to
    the class hierarchy by pooling all physical processes.

    Such processes must have a permission of the form ``"add_edit_model_name"``
    where the model name is in lowercase with underscores.
    """
    class Meta:
        abstract = True

    @classmethod
    def get_add_link(cls):
        u"""Return the URL to the “add” view for this process.  This must be
        implemented in derived model classes which is actually instantiated.

        :Return:
          the full URL to the add page for this process

        :rtype: str
        """
        raise NotImplementedError


class Sample(models.Model):
    u"""The model for samples.
    """
    name = models.CharField(_(u"name"), max_length=30, unique=True, db_index=True)
        # Translation hint: location of a sample
    current_location = models.CharField(_(u"current location"), max_length=50)
    currently_responsible_person = models.ForeignKey(django.contrib.auth.models.User, related_name="samples",
                                                     verbose_name=_(u"currently responsible person"))
    purpose = models.CharField(_(u"purpose"), max_length=80, blank=True)
        # Translation hint: keywords for samples
    tags = models.CharField(_(u"tags"), max_length=255, blank=True, help_text=_(u"separated with commas, no whitespace"))
    split_origin = models.ForeignKey("SampleSplit", null=True, blank=True, related_name="pieces",
                                     # Translation hint: ID of mother sample
                                     verbose_name=_(u"split origin"))
    processes = models.ManyToManyField(Process, blank=True, related_name="samples", verbose_name=_(u"processes"))
    topic = models.ForeignKey(Topic, null=True, blank=True, related_name="samples", verbose_name=_(u"topic"))
    last_modified = models.DateTimeField(_(u"last modified"), editable=False)
    cache_keys = models.TextField(_(u"cache keys"), blank=True, editable=False)

    class Meta:
        verbose_name = _(u"sample")
        verbose_name_plural = _(u"samples")
        ordering = ["name"]
        _ = lambda x: x
        permissions = (("view_all_samples", _("Can view all samples (senior user)")),)

    def save(self, *args, **kwargs):
        u"""Saves the instance and clears stalled cache items.

        It also touches all ancestors and children and the associated split
        processes.

        :Parameters:
          - `with_relations`: If ``True`` (default), also touch the related
            samples.  Should be set to ``False`` if called from another
            ``save`` method in order to avoid endless recursion.
          - `from_split`: When walking through the decendents, this is set to
            the originating split so that the child sample knows which of its
            splits should be followed, too.  Thus, only the timestamp of
            ``from_split`` is actually used.  It must be ``None`` (default)
            when this method is called from outside this method, or while
            walking through the ancestors.

        :type with_relations: bool
        :type from_split: `SampleSplit` or ``NoneType``
        """
        cache.delete_many(self.cache_keys.split("\n"))
        self.cache_keys = ""
        self.last_modified = datetime.datetime.now()
        with_relations = kwargs.pop("with_relations", True)
        from_split = kwargs.pop("from_split", None)
        super(Sample, self).save(*args, **kwargs)
        if with_relations:
            for series in self.series.all():
                series.save()
        # Now we touch the decendents ...
        if from_split:
            splits = SampleSplit.objects.filter(parent=self, timestamp__gt=from_split.timestamp)
        else:
            splits = SampleSplit.objects.filter(parent=self)
        for split in splits:
            split.save(with_relations=False)
            for child in split.pieces.all():
                child.save(from_split=split, with_relations=False)
        # ... and the ancestors
        if not from_split and self.split_origin:
            self.split_origin.save(with_relations=False)
            self.split_origin.parent.save(with_relations=False)

    def __unicode__(self):
        u"""Here, I realise the peculiar naming scheme of provisional sample
        names.  Provisional samples names always start with ``"*"``, followed
        by a number.  The problem is ordering:  This way, ``"*2"`` and
        ``"*10"`` are ordered ``("*10", "*2")``.  Therefore, I make all numbers
        five-digit numbers.  However, for the sake of readability, I remove the
        leading zeroes in this routine.

        Thus be careful how to access the sample name.  If you want to get a
        human-readable name, use ``unicode(sample)`` or simply ``{{ sample }}``
        in templates.  If you need the *real* sample name in the database
        (e.g. for creating a hyperlink), access it by ``sample.name``.
        """
        name = self.name
        if name.startswith("*"):
            return u"*" + name.lstrip("*0")
        else:
            return name

    @models.permalink
    def get_absolute_url(self):
        if self.name.startswith("*"):
            return ("show_sample_by_id", (), {"sample_id": str(self.pk), "path_suffix": ""})
        else:
            return ("show_sample_by_name", [urlquote(self.name, safe="")])

    def duplicate(self):
        u"""This is used to create a new `Sample` instance with the same data as
        the current one.  Note that the `processes` field is not set because
        many-to-many fields can only be set after the object was saved.

        :Return:
          A new sample with the same data as the current.

        :rtype: `Sample`
        """
        return Sample(name=self.name, current_location=self.current_location,
                      currently_responsible_person=self.currently_responsible_person, tags=self.tags,
                      split_origin=self.split_origin, topic=self.topic)

    def is_dead(self):
        return self.processes.filter(sampledeath__timestamp__isnull=False).exists()

    def last_process_if_split(self):
        u"""Test whether the most recent process applied to the sample – except
        for result processes – was a split.

        :Return:
          the split, if it is the most recent process, else ``None``

        :rtype: `models.SampleSplit` or ``NoneType``
        """
        for process in self.processes.order_by("-timestamp"):
            process = process.actual_instance
            if isinstance(process, SampleSplit):
                return process
            if not isinstance(process, Result):
                break
        return None

    def get_data(self):
        u"""Extract the data of this sample as a tree of nodes with lists of
        key–value pairs, ready to be used for the CSV table export.  Every
        child of the top-level node is a process of the sample.  See the
        `samples.views.csv_export` module for all the glory details.

        :Return:
          a node for building a CSV tree

        :rtype: `samples.csv_common.CSVNode`
        """
        _ = ugettext
        csv_node = CSVNode(self, unicode(self))
        csv_node.children.extend(process.actual_instance.get_data() for process in self.processes.all())
        # I don't think that any sample properties are interesting for table
        # export; people only want to see the *process* data.  Thus, I don't
        # set ``cvs_note.items``.
        return csv_node

    def append_cache_key(self, cache_key):
        u"""Append a new cache key to the list of cache keys for this sample.
        If the sample is updated, those cache items are deleted in `save`.

        :Parameters:
          - `cache_key`: the cache key

        :type cache_key: str
        """
        if self.cache_keys:
            self.cache_keys += "\n" + cache_key
        else:
            self.cache_keys = cache_key
        super(Sample, self).save()


class SampleAlias(models.Model):
    u"""Model for former names of samples.  If a sample gets renamed (for
    example, because it was deposited), its old name is moved here.  Note that
    aliases needn't be unique.  Two old names may be the same.

    Note that they may be equal to a ``Sample.name``.  However, when accessing
    a sample by its name in the URL, this shadows any aliases of the same
    name.  Only if you look for the name by the search function, you also find
    aliases of the same name.
    """
    name = models.CharField(_(u"name"), max_length=30)
    sample = models.ForeignKey(Sample, verbose_name=_(u"sample"), related_name="aliases")

    class Meta:
        unique_together = (("name", "sample"),)
        verbose_name = _(u"name alias")
        verbose_name_plural = _(u"name aliases")

    def save(self, *args, **kwargs):
        u"""Saves the instance and touches the affected sample.
        """
        super(SampleAlias, self).save(*args, **kwargs)
        self.sample.save(with_relations=False)

    def __unicode__(self):
        return self.name


class SampleSplit(Process):
    u"""A process where a sample is split into many child samples.  The sample
    split itself is a process of the *parent*, whereas the children point to it
    through `Sample.split_origin`.  This way one can walk through the path of
    relationship in both directions.
    """
        # Translation hint: parent of a sample
    parent = models.ForeignKey(Sample, verbose_name=_(u"parent"))
    u"""This field exists just for a fast lookup.  Its existence is actually a
    violation of the non-redundancy rule in database models because one could
    find the parent via the samples attribute every process has, too."""

    class Meta:
        verbose_name = _(u"sample split")
        verbose_name_plural = _(u"sample splits")

    def __unicode__(self):
        _ = ugettext
        return _(u"split of %s") % self.parent.name

    def get_cache_key(self, user_settings_hash, local_context):
        u"""Calculate a cache key for this context instance of the sample
        split.  Here, I actually use `local_context` in order to generate
        different cached items for different positions of the sample split in
        the process list.  The underlying reason for it is that in contrast to
        other process classes, the display of sample splits depends on many
        things.  For example, if the sample split belongs to the sample the
        datasheet of which is displayed, the rendering is different from the
        very same sample split on the data sheet of a child sample.
        """
        hash_ = hashlib.sha1()
        hash_.update(user_settings_hash)
        hash_.update("\x04{0}\x04{1}\x04{2}".format(local_context.get("original_sample", ""),
                                                    local_context.get("latest_descendant", ""),
                                                    local_context.get("sample", "")))
        return "process:{0}-{1}".format(self.pk, hash_.hexdigest())

    def get_context_for_user(self, user, old_context):
        context = old_context.copy()
        if context["sample"] != context["original_sample"]:
            context["parent"] = context["sample"]
        else:
            context["parent"] = None
        if context["sample"].last_process_if_split() == self and \
                permissions.has_permission_to_edit_sample(user, context["sample"]):
            context["resplit_url"] = django.core.urlresolvers.reverse(
                "samples.views.split_and_rename.split_and_rename", kwargs={"old_split_id": self.pk})
        else:
            context["resplit_url"] = None
        return super(SampleSplit, self).get_context_for_user(user, context)


class Clearance(models.Model):
    u"""Model for clearances for specific samples to specific users.  Apart
    from unblocking the sample itself (at least, some fields), particular
    processes can be unblocked, too.

    Note that the processes needn't be processes connected with the sample.
    They may also belong to one of its ancestors.
    """
    user = models.ForeignKey(django.contrib.auth.models.User, verbose_name=_(u"user"), related_name="clearances")
    sample = models.ForeignKey(Sample, verbose_name=_(u"sample"), related_name="clearances")
    processes = models.ManyToManyField(Process, verbose_name=_(u"processes"), related_name="clearances", blank=True)
    last_modified = models.DateTimeField(_(u"last modified"), auto_now=True, auto_now_add=True)

    class Meta:
        unique_together = ("user", "sample")
        verbose_name = _(u"clearance")
        verbose_name_plural = _(u"clearances")


<<<<<<< HEAD
=======
substrate_materials = (
        # Translation hint: sample substrate type
    ("custom", _(u"custom")),
    ("asahi-u", _(u"ASAHI-U")),
    ("corning", _(u"Corning glass")),
    ("si-wafer", _(u"silicon wafer")),
    )
u"""Contains all possible choices for `Substrate.material`.
"""

class Substrate(Process):
    u"""Model for substrates.  It is very senseful, though not mandatory, that
    the very first process of a sample is a substrate process.  It is some sort
    of birth certificale of the sample.  If it doesn't exist, we don't know
    when the sample was actually created.  If the substrate process has an
    `Process.external_operator`, it is an external sample.
    """
    material = models.CharField(_(u"substrate material"), max_length=30, choices=substrate_materials)
    # The following field should be unique, but this doesn't work, see
    # <http://stackoverflow.com/questions/454436/unique-fields-that-allow-nulls-in-django>.
    # Karen Tracey's comment would probably help but this would exclude Oracle
    # as a possible database backend.
    cleaning_number = models.CharField(_(u"cleaning number"), max_length=10, null=True, blank=True)

    class Meta:
        verbose_name = _(u"substrate")
        verbose_name_plural = _(u"substrates")
        _ = lambda x: x
        permissions = (("clean_substrate", _("Can clean substrates")),
                       ("add_edit_substrate", _("Can create and edit substrates")))

    def __unicode__(self):
        result = self.material
        if self.cleaning_number:
            result += u" ({0})".format(self.cleaning_number)
        return result

    def get_data(self):
        # See `Process.get_data` for the documentation.
        _ = ugettext
        csv_node = super(Substrate, self).get_data()
        csv_node.items.append(CSVItem(_(u"material"), self.get_material_display()))
        # FixMe: Should this be appended even if it doesn't exist?
        csv_node.items.append(CSVItem(_(u"cleaning number"), self.cleaning_number))
        return csv_node

    @classmethod
    def get_add_link(cls):
        u"""Return the URL to the “add” view for this process.

        This method marks the current class as a so-called physical process.
        This implies that it also must have an “add-edit” permission.

        :Return:
          the full URL to the add page for this process

        :rtype: str
        """
        _ = ugettext
        return django.core.urlresolvers.reverse("add_substrate")

    def get_context_for_user(self, user, old_context):
        context = old_context.copy()
        if permissions.has_permission_to_add_edit_physical_process(user, self):
            context["edit_url"] = \
                django.core.urlresolvers.reverse("edit_substrate", kwargs={"substrate_id": self.pk})
        else:
            context.pop("edit_url", None)
        return super(Substrate, self).get_context_for_user(user, context)


>>>>>>> 9efeb5c8
sample_death_reasons = (
    ("split", _(u"completely split")),
    ("lost", _(u"lost and unfindable")),
    ("destroyed", _(u"completely destroyed")),
    )
u"""Contains all possible choices for `SampleDeath.reason`.
"""

class SampleDeath(Process):
    u"""This special process marks the end of the sample.  It can have various
    reasons accoring to `sample_death_reasons`.  It is impossible to add
    processes to a sample if it has a `SampleDeath` process, and its timestamp
    must be the last.
    """
        # Translation hint: Of a sample
    reason = models.CharField(_(u"cause of death"), max_length=50, choices=sample_death_reasons)

    class Meta:
            # Translation hint: Of a sample
        verbose_name = _(u"cease of existence")
            # Translation hint: Of a sample
        verbose_name_plural = _(u"ceases of existence")

    def __unicode__(self):
        _ = ugettext
        try:
            # Translation hint: Of a sample
            return _(u"cease of existence of %s") % self.samples.get()
        except Sample.DoesNotExist, Sample.MultipleObjectsReturned:
            # Translation hint: Of a sample
            return _(u"cease of existence #%d") % self.pk


image_type_choices=(("none", _(u"none")),
                    ("pdf", "PDF"),
                    ("png", "PNG"),
                    ("jpeg", "JPEG"),
                    )

class Result(Process):
    u"""Adds a result to the history of a sample.  This may be just a comment,
    or a plot, or an image, or a link.
    """
        # Translation hint: Of a result
    title = models.CharField(_(u"title"), max_length=50)
    image_type = models.CharField(_("image file type"), max_length=4, choices=image_type_choices, default="none")
        # Translation hint: Physical quantities are meant
    quantities_and_values = models.TextField(_("quantities and values"), blank=True, help_text=_(u"in Python pickle format"))
    u"""This is a data structure, serialised in Python pickle format (protocol
    2 plus a base64 encoding, because this is UTF-8 safe; you never know what
    the database does with it).  If you un-pickle it, it is a tuple with two
    items.  The first is a list of unicodes with all quantities (the table
    headings).  The second is a list of lists with unicodes (the values; the
    table cells).  The outer list is the set of rows, the inner the columns.
    No Markdown is used here, just plain strings.  (The HTML entity
    substitution in quantities has taken place already *before* anyting is
    written here.)
    """

    class Meta:
            # Translation hint: experimental result
        verbose_name = _(u"result")
            # Translation hint: experimental results
        verbose_name_plural = _(u"results")

    def save(self, *args, **kwargs):
        u"""Do everything in `Process.save`, plus touching all samples in all
        connected sample series and the series themselves.
        """
        with_relations = kwargs.get("with_relations", True)
        super(Result, self).save(*args, **kwargs)
        if with_relations:
            for sample_series in self.sample_series.all():
                sample_series.save(touch_samples=True)

    def __unicode__(self):
        _ = ugettext
        try:
            # Translation hint: experimental result
            return _(u"result for %s") % self.samples.get()
        except Sample.DoesNotExist, Sample.MultipleObjectsReturned:
            try:
                # Translation hint: experimental result
                return _(u"result for %s") % self.sample_series.get()
            except SampleSeries.DoesNotExist, SampleSeries.MultipleObjectsReturned:
                # Translation hint: experimental result
                return _(u"result #%d") % self.pk

    @models.permalink
    def get_absolute_url(self):
        return ("samples.views.result.show", (self.pk,))

    def get_image_locations(self):
        u"""Get the location of the image in the local filesystem as well
        as on the webpage.

        Every image exist twice on the local filesystem.  First, it is in
        ``settings.UPLOADS_ROOT/results``.  (Typically, ``UPLOADS_ROOT`` is
        ``/var/www/chantal/uploads/`` and should be backuped.)  This is the
        original file, uploaded by the user.  Its filename is ``"0"`` plus the
        respective file extension (jpeg, png, or pdf).  The sub-directory is
        the primary key of the result.  (This allows for more than one image
        per result in upcoming Chantal versions.)

        Secondly, there are the thumbnails as either a JPEG or a PNG, depending
        on the original file type, and stored in ``settings.MEDIA_ROOT``.  The
        thumbnails are served by Lighty without permissions-checking.
        Therefore, their path is protected by a salted hash.

        :Return:
          a dictionary containing the following keys:

          =========================  =========================================
                 key                           meaning
          =========================  =========================================
          ``"image_file"``           full path to the original image file
          ``"image_url"``            full relative URL to the image
          ``"thumbnail_file"``       full path to the thumbnail file
          ``"thumbnail_url"``        full relative URL to the thumbnail (i.e.,
                                     without domain)
          =========================  =========================================

        :rtype: dict mapping str to str
        """
        assert self.image_type != "none"
        hash_ = hashlib.sha1()
        hash_.update(settings.SECRET_KEY)
        hash_.update(repr(self.pk))
        hashname = str(self.pk) + "-" + hash_.hexdigest()
        sluggified_filename = defaultfilters.slugify(self.title)
        original_extension = "." + self.image_type
        thumbnail_extension = ".jpeg" if self.image_type == "jpeg" else ".png"
        relative_thumbnail_path = os.path.join("results", hashname + thumbnail_extension)
        return {"image_file": os.path.join(settings.UPLOADS_ROOT, "results", str(self.pk), "0" + original_extension),
                "image_url": django.core.urlresolvers.reverse(
                "samples.views.result.show_image", kwargs={"process_id": str(self.pk),
                                                           "image_filename": sluggified_filename + original_extension}),
                "thumbnail_file": os.path.join(settings.MEDIA_ROOT, relative_thumbnail_path),
                "thumbnail_url": os.path.join(settings.MEDIA_URL, relative_thumbnail_path)}

    def get_image(self):
        u"""Assures that the image thumbnail of this result process is
        generated and returns the URLs of thumbnail and original.

        :Return:
          The full relative URL (i.e. without the domain, but with the leading
          ``/``) to the thumbnail, and the full relative URL to the “real”
          image.  Both strings are ``None`` if there is no image connected with
          this result, or the original image couldn't be found.  They are
          returned in a dictionary with the keys ``"thumbnail_url"`` and
          ``"image_url"``, respectively.

        :rtype: dict mapping str to (str or ``NoneType``)
        """
        if self.image_type == "none":
            return {"thumbnail_url": None, "image_url": None}
        image_locations = self.get_image_locations()
        if not os.path.exists(image_locations["thumbnail_file"]):
            shared_utils.mkdirs(image_locations["thumbnail_file"])
            if not os.path.exists(image_locations["thumbnail_file"]):
                subprocess.call(["convert", image_locations["image_file"] + ("[0]" if self.image_type == "pdf" else ""),
                                 "-resize", "%(width)dx%(width)d" % {"width": settings.THUMBNAIL_WIDTH},
                                 image_locations["thumbnail_file"]])
        return {"thumbnail_url": image_locations["thumbnail_url"], "image_url": image_locations["image_url"]}

    def get_context_for_user(self, user, old_context):
        context = old_context.copy()
        if self.quantities_and_values:
            if "quantities" not in context or "value_lists" not in context:
                context["quantities"], context["value_lists"] = shared_utils.ascii_unpickle(self.quantities_and_values)
            context["export_url"] = \
                django.core.urlresolvers.reverse("samples.views.result.export", kwargs={"process_id": self.pk})
        if "thumbnail_url" not in context or "image_url" not in context:
            context.update(self.result.get_image())
        if permissions.has_permission_to_edit_result_process(user, self):
            context["edit_url"] = \
                django.core.urlresolvers.reverse("edit_result", kwargs={"process_id": self.pk})
        else:
            context.pop("edit_url", None)
        return super(Result, self).get_context_for_user(user, context)

    def get_data(self):
        u"""Extract the data of this result process as a tree of nodes (or a
        single node) with lists of key–value pairs, ready to be used for the
        CSV table export.  See the `samples.views.csv_export` module for all
        the glory details.

        However, I should point out the peculiarities of result processes in
        this respect.  Result comments are exported by the parent class, here
        just the table is exported.  If the table contains only one row (which
        should be the case almost always), only one CSV tree node is returned,
        with this row as the key–value list.

        If the result table has more than one row, for each row, a sub-node is
        generated, which contains the row columns in its key–value list.

        :Return:
          a node for building a CSV tree

        :rtype: `samples.csv_common.CSVNode`
        """
        _ = ugettext
        csv_node = super(Result, self).get_data()
        csv_node.name = csv_node.descriptive_name = self.title
        quantities, value_lists = shared_utils.ascii_unpickle(self.quantities_and_values)
        if len(value_lists) > 1:
            for i, value_list in enumerate(value_lists):
                # Translation hint: In a table
                child_node = CSVNode(_(u"row"), _(u"row #%d") % (i + 1))
                child_node.items = [CSVItem(quantities[j], value) for j, value in enumerate(value_list)]
                csv_node.children.append(child_node)
        elif len(value_lists) == 1:
            csv_node.items.extend([CSVItem(quantity, value) for quantity, value in zip(quantities, value_lists[0])])
        return csv_node


class SampleSeries(models.Model):
    u"""A sample series groups together zero or more `Sample`.  It must belong
    to a topic, and it may contain processes, however, only *result processes*.
    The ``name`` and the ``timestamp`` of a sample series can never change
    after it has been created.
    """
    name = models.CharField(_(u"name"), max_length=50, primary_key=True,
                            # Translation hint: The “Y” stands for “year”
                            help_text=_(u"must be of the form “originator-YY-name”"))
    timestamp = models.DateTimeField(_(u"timestamp"))
    currently_responsible_person = models.ForeignKey(django.contrib.auth.models.User, related_name="sample_series",
                                                     verbose_name=_(u"currently responsible person"))
    description = models.TextField(_(u"description"))
    samples = models.ManyToManyField(Sample, blank=True, verbose_name=_(u"samples"), related_name="series")
    results = models.ManyToManyField(Result, blank=True, related_name="sample_series", verbose_name=_(u"results"))
    topic = models.ForeignKey(Topic, related_name="sample_series", verbose_name=_(u"topic"))
    last_modified = models.DateTimeField(_(u"last modified"), auto_now=True, auto_now_add=True, editable=False)

    class Meta:
        verbose_name = _(u"sample series")
        verbose_name_plural = _(u"sample serieses")

    def save(self, *args, **kwargs):
        u"""Saves the instance.

        :Parameters:
          - `touch_samples`: If ``True``, also touch all samples in this
            series.  ``False`` is default because samples don't store
            information about the sample series that may change (note that the
            sample series' name never changes).

        :type touch_samples: bool
        """
        touch_samples = kwargs.pop("touch_samples", False)
        super(SampleSeries, self).save(*args, **kwargs)
        if touch_samples:
            for sample in self.samples.all():
                sample.save(with_relations=False)

    def __unicode__(self):
        return self.name

    @models.permalink
    def get_absolute_url(self):
        return ("samples.views.sample_series.show", [urlquote(self.name, safe="")])

    def get_data(self):
        u"""Extract the data of this sample series as a tree of nodes with
        lists of key–value pairs, ready to be used for the CSV table export.
        Every child of the top-level node is a sample of the sample series.
        See the `samples.views.csv_export` module for all the glory details.

        :Return:
          a node for building a CSV tree

        :rtype: `samples.csv_common.CSVNode`
        """
        _ = ugettext
        csv_node = CSVNode(self, unicode(self))
        csv_node.children.extend(sample.get_data() for sample in self.samples.all())
        # I don't think that any sample series properties are interesting for
        # table export; people only want to see the *sample* data.  Thus, I
        # don't set ``cvs_note.items``.
        return csv_node

    def touch_samples(self):
        u"""Touch all samples of this series for cache expiring.  This isn't
        done in a custom ``save()`` method because sample don't store
        information about the sample series that may change (note that the
        sample series' name never changes).
        """
        for sample in self.samples.all():
            sample.save(with_relations=False)


class Initials(models.Model):
    u"""Model for initials of people or external operators.  They are used to
    build namespaces for sample names and sample series names.  They must match
    the regular expression ``"[A-Z]{2,4}[0-9]*"`` with the additional
    constraint to be no longer than 4 characters.

    You should not delete an entry in this table, and you must never have an
    entry where ``user`` and ``external_operator`` are both set.  It is,
    however, possible to have both ``user`` and ``external_operator`` not set
    in case of initials that have been abandonned.  They should not be re-given
    though.  “Should not” means here “to be done only by the administrator
    after thorough examination”.
    """
    initials = models.CharField(_(u"initials"), max_length=4, primary_key=True)
    user = models.OneToOneField(django.contrib.auth.models.User, verbose_name=_(u"user"),
                                related_name="initials", null=True, blank=True)
    external_operator = models.OneToOneField(ExternalOperator, verbose_name=_(u"external operator"),
                                             related_name="initials", null=True, blank=True)

    class Meta:
        verbose_name = _(u"initials")
            # Translation hint: Plural of “initials”
        verbose_name_plural = _(u"initialses")

    def __unicode__(self):
        return self.initials


class UserDetails(models.Model):
    u"""Model for further details about a user, beyond
    ``django.contrib.auth.models.User``.  Here, you have all data about a
    registered user that is not stored by Django's user model itself.
    """
    user = models.OneToOneField(django.contrib.auth.models.User, primary_key=True, verbose_name=_(u"user"),
                                related_name="samples_user_details")
    my_samples = models.ManyToManyField(Sample, blank=True, related_name="watchers", verbose_name=_(u"my samples"))
    auto_addition_topics = models.ManyToManyField(
        Topic, blank=True, related_name="auto_adders", verbose_name=_(u"auto-addition topics"),
        help_text=_(u"new samples in these topics are automatically added to “My Samples”"))
    only_important_news = models.BooleanField(_(u"get only important news"), default=False)
    feed_entries = models.ManyToManyField("FeedEntry", verbose_name=_(u"feed entries"), related_name="users", blank=True)
    my_layers = models.TextField(_(u"my layers"), blank=True)
    u"""This string is of the form ``"nickname1: deposition1-layer1, nickname2:
    deposition2-layer2, ..."``, where “nickname” can be chosen freely except
    that it mustn't contain “:” or “,” or whitespace.  “deposition” is the
    *process id* (``Process.pk``, not the deposition number!) of the
    deposition, and “layer” is the layer number (`models_depositions.Layer.number`).
    """
    display_settings_timestamp = models.DateTimeField(_(u"display settings last modified"), auto_now_add=True)
    u"""This timestamp denotes when anything changed which influences the
    display of a sample, process, sample series etc, e.g. the language, the
    skin etc.  It is used for expiring browser caching.  See
    `touch_display_settings`.
    """
    my_samples_timestamp = models.DateTimeField(_(u"My Samples last modified"), auto_now_add=True)
    u"""This timestamp denotes when My Samples were changed most recently.  It
    is used for expiring sample datasheet caching.
    """

    class Meta:
        verbose_name = _(u"user details")
        verbose_name_plural = _(u"user details")
        _ = lambda x: x
        permissions = (("edit_topic", _("Can edit topics, and can add new topics")),)

    def __unicode__(self):
        return unicode(self.user)

    def touch_display_settings(self):
        u"""Set the last modifications of sample settings to the current time.
        This method must be called every time when something was changed which
        influences the display of a sample datasheet, e. g. the language or the
        “My Samples” list.  It is used for efficient caching.
        """
        self.display_settings_timestamp = datetime.datetime.now()
        self.save()<|MERGE_RESOLUTION|>--- conflicted
+++ resolved
@@ -775,80 +775,6 @@
         verbose_name_plural = _(u"clearances")
 
 
-<<<<<<< HEAD
-=======
-substrate_materials = (
-        # Translation hint: sample substrate type
-    ("custom", _(u"custom")),
-    ("asahi-u", _(u"ASAHI-U")),
-    ("corning", _(u"Corning glass")),
-    ("si-wafer", _(u"silicon wafer")),
-    )
-u"""Contains all possible choices for `Substrate.material`.
-"""
-
-class Substrate(Process):
-    u"""Model for substrates.  It is very senseful, though not mandatory, that
-    the very first process of a sample is a substrate process.  It is some sort
-    of birth certificale of the sample.  If it doesn't exist, we don't know
-    when the sample was actually created.  If the substrate process has an
-    `Process.external_operator`, it is an external sample.
-    """
-    material = models.CharField(_(u"substrate material"), max_length=30, choices=substrate_materials)
-    # The following field should be unique, but this doesn't work, see
-    # <http://stackoverflow.com/questions/454436/unique-fields-that-allow-nulls-in-django>.
-    # Karen Tracey's comment would probably help but this would exclude Oracle
-    # as a possible database backend.
-    cleaning_number = models.CharField(_(u"cleaning number"), max_length=10, null=True, blank=True)
-
-    class Meta:
-        verbose_name = _(u"substrate")
-        verbose_name_plural = _(u"substrates")
-        _ = lambda x: x
-        permissions = (("clean_substrate", _("Can clean substrates")),
-                       ("add_edit_substrate", _("Can create and edit substrates")))
-
-    def __unicode__(self):
-        result = self.material
-        if self.cleaning_number:
-            result += u" ({0})".format(self.cleaning_number)
-        return result
-
-    def get_data(self):
-        # See `Process.get_data` for the documentation.
-        _ = ugettext
-        csv_node = super(Substrate, self).get_data()
-        csv_node.items.append(CSVItem(_(u"material"), self.get_material_display()))
-        # FixMe: Should this be appended even if it doesn't exist?
-        csv_node.items.append(CSVItem(_(u"cleaning number"), self.cleaning_number))
-        return csv_node
-
-    @classmethod
-    def get_add_link(cls):
-        u"""Return the URL to the “add” view for this process.
-
-        This method marks the current class as a so-called physical process.
-        This implies that it also must have an “add-edit” permission.
-
-        :Return:
-          the full URL to the add page for this process
-
-        :rtype: str
-        """
-        _ = ugettext
-        return django.core.urlresolvers.reverse("add_substrate")
-
-    def get_context_for_user(self, user, old_context):
-        context = old_context.copy()
-        if permissions.has_permission_to_add_edit_physical_process(user, self):
-            context["edit_url"] = \
-                django.core.urlresolvers.reverse("edit_substrate", kwargs={"substrate_id": self.pk})
-        else:
-            context.pop("edit_url", None)
-        return super(Substrate, self).get_context_for_user(user, context)
-
-
->>>>>>> 9efeb5c8
 sample_death_reasons = (
     ("split", _(u"completely split")),
     ("lost", _(u"lost and unfindable")),
