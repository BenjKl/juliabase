--- conflicted
+++ resolved
@@ -605,11 +605,7 @@
 
     :rtype: dict mapping str to ``object``
     """
-<<<<<<< HEAD
-    process = process.find_actual_instance()
-=======
     process = process.actual_instance
->>>>>>> 436e02a4
     cache_key = process.get_cache_key(models.get_user_settings_hash(user), local_context)
     cached_context = cache.get(cache_key) if cache_key else None
     if cached_context is None:
