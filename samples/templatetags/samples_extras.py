#!/usr/bin/env python
# -*- coding: utf-8 -*-
#
# This file is part of JuliaBase, the samples database.
#
# Copyright © 2008–2014 Forschungszentrum Jülich, Germany,
#                       Marvin Goblet <m.goblet@fz-juelich.de>,
#                       Torsten Bronger <t.bronger@fz-juelich.de>
#
# You must not use, install, pass on, offer, sell, analyse, modify, or
# distribute this software without explicit permission of the copyright holder.
# If you have received a copy of this software without the explicit permission
# of the copyright holder, you must destroy it immediately and completely.


"""Collection of tags and filters that I found useful for JuliaBase.
"""

from __future__ import division, unicode_literals
<<<<<<< HEAD
import re, sys, decimal
=======
import django.utils.six as six

import string, re, sys, decimal
>>>>>>> a208c052
from django.template.defaultfilters import stringfilter
from django import template
from django.template.loader import render_to_string
from django.utils.html import conditional_escape
from django.utils.safestring import mark_safe
import django.utils.http
import django.core.urlresolvers
import samples.models, django.contrib.auth.models
from django.utils.translation import ugettext_lazy as _, ugettext
import markdown
from django.conf import settings
import jb_common.utils
import jb_common.templatetags.juliabase
import samples.views.utils
from samples.views.form_utils import time_pattern
import jb_common.search

register = template.Library()

# FixMe: An audit must be made to see where variable content is not properly
# escaped.  Candidates are input_field and ValueFieldNode, but there are
# probably other, too.


@register.filter
def round(value, digits):
    """Filter for rounding a numeric value to a fixed number of significant
    digits.  The result may be used for the `quantity` filter below.
    """
    return samples.views.utils.round(value, digits)


@register.filter
def quantity(value, unit=None, autoescape=False):
    """Filter for pretty-printing a physical quantity.  It converts 3.4e-3
    into 3.4·10⁻³.  The number is the part that is actually filtered, while the
    unit is the optional argument of this filter.  So, you may write::

        {{ deposition.pressure|quantity:"mbar" }}

    It is also possible to give a list of two values.  This is formatted in a
    from–to notation.
    """
    def pretty_print_number(number):
        """Pretty-print a single value.  For the from–to notation, this
        function is called twice.
        """
        if isinstance(number, float):
            value_string = "{0:g}".format(number)
        elif isinstance(number, decimal.Decimal):
            value_string = "{0:g}".format(float(number))
        else:
            value_string = six.text_type(number)
        if autoescape:
            value_string = conditional_escape(value_string)
        result = ""
        match = re.match(r"(?P<leading>.*?)(?P<prepoint>[-+]?\d*)(\.(?P<postpoint>\d+))?"
                         r"([Ee](?P<exponent>[-+]?\d+))?(?P<trailing>.*)", value_string)
        match_dict = match.groupdict("")
        result = match_dict["leading"] + match_dict["prepoint"].replace("-", "−")
        if match_dict["postpoint"]:
            result += "." + match_dict["postpoint"]
        if match_dict["exponent"]:
            result += " · 10<sup>"
            match_exponent = re.match(r"(?P<sign>[-+])?0*(?P<digits>\d+)", match_dict["exponent"])
            if match_exponent.group("sign") == "-":
                result += "−"
            result += match_exponent.group("digits")
            result += "</sup>"
        result += match_dict["trailing"]
        return result

    if value is None:
        return None
    if isinstance(value, (tuple, list)):
        result = "{0}–{1}".format(pretty_print_number(value[0]), pretty_print_number(value[1]))
    else:
        result = pretty_print_number(value)
    if autoescape:
        unit = conditional_escape(unit) if unit else None
    if unit:
        if unit[0] in "0123456789":
            result += " · " + unit
        else:
            result += " " + unit
    return mark_safe(result)
quantity.needs_autoescape = True


@register.filter
def should_show(operator):
    """Filter to decide whether an operator should be shown.  The operator should
    not be shown if they are in no department because this is considered not an
    account of an actual person.
    """
    return not isinstance(operator, django.contrib.auth.models.User) or operator.jb_user_details.department


class VerboseNameNode(template.Node):
    """Helper class for the tag `verbose_name`.  While `verbose_name` does the
    parsing, this class does the actual processing.
    """

    def __init__(self, var):
        self.var = var

    def render(self, context):
        model, field = self.var.rsplit(".", 1)
        for app_name in settings.INSTALLED_APPS:
            try:
                model = sys.modules[app_name + ".models"].__dict__[model]
            except KeyError:
                continue
            break
        else:
            return ""
        verbose_name = six.text_type(model._meta.get_field(field).verbose_name)
        if verbose_name:
            verbose_name = samples.views.utils.capitalize_first_letter(verbose_name)
        return verbose_name


@register.tag
def verbose_name(parser, token):
    """Tag for retrieving the descriptive name for an instance attribute.  For
    example::

        {% verbose_name Deposition.pressure %}

    will print “pressure”.  Note that it will be translated for a non-English
    user.  It is useful for creating labels.  The model name may be of any
    model in any installed app.  If two model names collide, the one of the
    firstly installed app is taken.
    """
    tag_name, var = token.split_contents()
    return VerboseNameNode(var)


@register.filter
def get_really_full_name(user, anchor_type="http", autoescape=False):
    """Unfortunately, Django's get_full_name method for users returns the
    empty string if the user has no first and surname set. However, it'd be
    sensible to use the login name as a fallback then. This is realised here.
    See also `samples.views.utils.get_really_full_name`.

    The optional parameter to this filter determines whether the name should be
    linked or not, and if so, how.  There are three possible parameter values:

    ``"http"`` (default)
        The user's name should be linked with his web page on JuliaBase

    ``"mailto"``
        The user's name should be linked with his email address

    ``"plain"``
        There should be no link, the name is just printed as plain unformatted
        text.

    """
    if isinstance(user, django.contrib.auth.models.User):
        return jb_common.templatetags.juliabase.get_really_full_name(user, anchor_type, autoescape)
    elif isinstance(user, samples.models.ExternalOperator):
        full_name = user.name
        if autoescape:
            full_name = conditional_escape(full_name)
        if anchor_type == "http":
            return mark_safe('<a href="{0}">{1}</a>'.format(django.core.urlresolvers.reverse(
                        "samples.views.external_operator.show", kwargs={"external_operator_id": user.pk}), full_name))
        elif anchor_type == "mailto":
            return mark_safe('<a href="mailto:{0}">{1}</a>'.format(user.email, full_name))
        elif anchor_type == "plain":
            return mark_safe(full_name)
        else:
            return ""
    return ""

get_really_full_name.needs_autoescape = True


@register.filter
def get_safe_operator_name(user, autoescape=False):
    """Return the name of the operator (with the markup generated by
    `get_really_full_name` and the ``"http"`` option) unless it is a
    confidential external operator.
    """
    if isinstance(user, django.contrib.auth.models.User) or \
            (isinstance(user, samples.models.ExternalOperator) and not user.confidential):
        return get_really_full_name(user, "http", autoescape)
    name = _("Confidential operator #{number}").format(number=user.pk)
    if autoescape:
        name = conditional_escape(name)
    return mark_safe('<a href="{0}">{1}</a>'.format(django.core.urlresolvers.reverse(
                "samples.views.external_operator.show", kwargs={"external_operator_id": user.pk}), name))

get_safe_operator_name.needs_autoescape = True


timestamp_formats = ("%Y-%m-%d %H:%M:%S",
                     "%Y-%m-%d %H:%M",
                         # Translators: Only change the <sup>h</sup>!
                     _("%Y-%m-%d %H<sup>h</sup>"),
                     "%Y-%m-%d",
                         # Translators: Only change order and punctuation
                     _("%b %Y"),
                     "%Y",
                     _("date unknown"))

@register.filter
def timestamp(value, minimal_inaccuracy=0):
    """Filter for formatting the timestamp of a process properly to reflect
    the inaccuracy connected with this timestamp.

    :Parameters:
      - `value`: the process whose timestamp should be formatted

    :type value: `models.Process` or dict mapping str to object

    :Return:
      the rendered timestamp

    :rtype: unicode
    """
    if isinstance(value, samples.models.Process):
        timestamp_ = value.timestamp
        inaccuracy = value.timestamp_inaccuracy
    else:
        timestamp_ = value["timestamp"]
        inaccuracy = value["timestamp_inaccuracy"]
    return mark_safe(jb_common.utils.unicode_strftime(timestamp_,
                                                           timestamp_formats[max(int(minimal_inaccuracy), inaccuracy)]))


@register.filter
def status_timestamp(value, type_):
    """Filter for formatting the timestamp of a status message properly to
    reflect the inaccuracy connected with this timestamp.

    :Parameters:
      - `value`: the status message timestamp should be formatted
      - `type_`: either ``"begin"`` or ``"end"``

    :type value: ``samples.views.status.Status``
    :type type_: str

    :Return:
      the rendered timestamp

    :rtype: unicode
    """
    if type_ == "begin":
        timestamp_ = value.begin
        inaccuracy = value.begin_inaccuracy
    elif type_ == "end":
        timestamp_ = value.end
        inaccuracy = value.end_inaccuracy
    if inaccuracy == 6:
        return None
    return mark_safe(jb_common.utils.unicode_strftime(timestamp_, timestamp_formats[inaccuracy]))


# FixMe: This pattern should probably be moved to settings.py.
sample_name_pattern = \
    re.compile(r"""(\W|\A)(?P<name>[0-9][0-9][A-Z]-[0-9]{3,4}([-A-Za-z_/][-A-Za-z_/0-9#]*)?|  # old-style sample name
                            ([0-9][0-9]-([A-Z]{2}[0-9]{,2}|[A-Z]{3}[0-9]?|[A-Z]{4})|           # initials of a user
                            [A-Z]{2}[0-9][0-9]|[A-Z]{3}[0-9]|[A-Z]{4})                         # initials of an external
                            -[-A-Za-z_/0-9#]+)(\W|\Z)""", re.UNICODE | re.VERBOSE)
sample_series_name_pattern = re.compile(r"(\W|\A)(?P<name>[a-z_]+-[0-9][0-9]-[-A-Za-zÄÖÜäöüß_/0-9]+)(\W|\Z)", re.UNICODE)

@register.filter
@stringfilter
def markdown_samples(value, margins="default"):
    """Filter for formatting the value by assuming Markdown syntax.
    Additionally, sample names and sample series names are converted to
    clickable links.  Embedded HTML tags are always escaped.  Warning: You need
    at least Python Markdown 1.7 or later so that this works.

    FixMe: Before Markdown sees the text, all named entities are replaced, see
    `samples.views.utils.substitute_html_entities`.  This creates a mild
    escaping problem.  ``\&amp;`` becomes ``&amp;amp;`` instead of ``\&amp;``.
    It can only be solved by getting python-markdown to replace the entities,
    however, I can't easily do that without allowing HTML tags, too.
    """
    value = jb_common.templatetags.juliabase.substitute_formulae(
        jb_common.utils.substitute_html_entities(six.text_type(value)))
    position = 0
    result = ""
    while position < len(value):
        sample_match = sample_name_pattern.search(value, position)
        sample_series_match = sample_series_name_pattern.search(value, position)
        sample_start = sample_match.start("name") if sample_match else len(value)
        sample_series_start = sample_series_match.start("name") if sample_series_match else len(value)
        next_is_sample = sample_start <= sample_series_start
        match = sample_match if next_is_sample else sample_series_match
        if match:
            start, end = match.span("name")
            result += value[position:start]
            position = end
            name = match.group("name")
            database_item = None
            if next_is_sample:
                sample = samples.views.utils.get_sample(name)
                if isinstance(sample, samples.models.Sample):
                    database_item = sample
            else:
                try:
                    database_item = samples.models.SampleSeries.objects.get(name=name)
                except samples.models.SampleSeries.DoesNotExist:
                    pass
            name = name
            result += "[{0}]({1})".format(name, database_item.get_absolute_url()) if database_item else name
        else:
            result += value[position:]
            break
    result = markdown.markdown(result)
    if result.startswith("<p>"):
        if margins == "collapse":
            result = """<p style="margin: 0pt">""" + result[3:]
    return mark_safe(result)


@register.filter
@stringfilter
def prepend_domain(value):
    """Prepend the domain to an absolute URL without domain.
    """
    assert value[0] == "/"
    prefix = "http://" + settings.DOMAIN_NAME
    return prefix + value


@register.filter
@stringfilter
def first_upper(value):
    """Filter for formatting the value to set the first character to uppercase.
    """
    if value:
        return samples.views.utils.capitalize_first_letter(value)


@register.filter
@stringfilter
def flatten_multiline_text(value, separator=" ● "):
    """Converts a multiline string into a one-line string.  The lines are
    separated by big bullets, however, you can change that with the optional
    parameter.
    """
    lines = [line.strip() for line in value.strip().split("\n")]
    return separator.join(line for line in lines if line)


@register.filter
def sample_tags(sample, user):
    """Shows the sample's tags.  The tags are shortened.  Moreover, they are
    suppressed if the user is not allowed to view them.
    """
    return sample.tags_suffix(user)


class ValueFieldNode(template.Node):
    """Helper class to realise the `value_field` tag.
    """

    def __init__(self, field, unit, significant_digits):
        self.field_name = field
        self.field = template.Variable(field)
        self.unit = unit
        self.significant_digits = significant_digits

    def render(self, context):
        field = self.field.resolve(context)
        if "." not in self.field_name:
            verbose_name = six.text_type(context[self.field_name]._meta.verbose_name)
        else:
            instance, field_name = self.field_name.rsplit(".", 1)
            model = context[instance].__class__
            verbose_name = six.text_type(model._meta.get_field(field_name).verbose_name)
        verbose_name = samples.views.utils.capitalize_first_letter(verbose_name)
        if self.unit == "yes/no":
            field = jb_common.templatetags.juliabase.fancy_bool(field)
            unit = None
        elif self.unit == "user":
            field = get_really_full_name(field, autoescape=True)
            unit = None
        elif self.unit == "sccm_collapse":
            if not field:
                return """<td colspan="2"></td>"""
            unit = "sccm"
        elif not field and field != 0:
            unit = None
            field = "—"
        else:
            unit = self.unit
        if self.significant_digits and field != "—":
            field = round(field, self.significant_digits)
        return """<td class="label">{label}:</td><td class="value">{value}</td>""".format(
            label=verbose_name, value=conditional_escape(field) if unit is None else quantity(field, unit))


@register.tag
def value_field(parser, token):
    """Tag for inserting a field value into an HTML table.  It consists of two
    ``<td>`` elements, one for the label and one for the value, so it spans two
    columns.  This tag is primarily used in templates of show views, especially
    those used to compile the sample history.  Example::

        {% value_field layer.base_pressure "W" 3 %}

    The unit (``"W"`` for “Watt”) is optional.  If you have a boolean field,
    you can give ``"yes/no"`` as the unit, which converts the boolean value to
    a yes/no string (in the current language).  For gas flow fields that should
    collapse if the gas wasn't used, use ``"sccm_collapse"``.

    The number 3 is also optional.  However, if it is set, the unit must be at
    least ``""``.  With this option you can set the number of significant
    digits of the value.  The value will be rounded to match the number of
    significant digits.
    """
    tokens = token.split_contents()
    if len(tokens) == 4:
        tag, field, unit, significant_digits = tokens
        if not (unit[0] == unit[-1] and unit[0] in ('"', "'")):
            raise template.TemplateSyntaxError("value_field's unit argument should be in quotes")
        unit = unit[1:-1]
    elif len(tokens) == 3:
        tag, field, unit = tokens
        significant_digits = None
        if not (unit[0] == unit[-1] and unit[0] in ('"', "'")):
            if not isinstance(unit, int):
                raise template.TemplateSyntaxError("value_field's unit argument should be in quotes")
            else:
                significant_digits = unit
                unit = None
        else:
            unit = unit[1:-1]
    elif len(tokens) == 2:
        tag, field = tokens
        unit = significant_digits = None
    else:
        raise template.TemplateSyntaxError("value_field requires one, two, or three arguments")
    return ValueFieldNode(field, unit or None, significant_digits)


@register.simple_tag
def split_field(field1, field2, field3=None):
    """Tag for combining two or three input fields wich have the same label
    and help text.  It consists of two or three ``<td>`` elements, one for the
    label and one for the input fields, so it spans multiple columns.  This tag
    is primarily used in templates of edit views.  Example::

        {% split_field layer.voltage1 layer.voltage2 %}

    The tag assumes that for from–to fields, the field name of the upper limit
    must end in ``"_end"``, and for ordinary multiple fields, the verbose name
    of the first field must end in a space-separated number or letter.  For
    example, the verbose names may be ``"voltage 1"``, ``"voltage 2"``, and
    ``"voltage 3"``.
    """
    from_to_field = not field3 and field2.html_name.endswith("_end")
    separator = " – " if from_to_field else " / "
    result = """<td class="label"><label for="id_{html_name}">{label}:</label></td>""".format(
        html_name=field1.html_name, label=field1.label if from_to_field else field1.label.rpartition(" ")[0])
    help_text = """ <span class="help">({0})</span>""".format(field1.help_text) if field1.help_text else ""
    fields = [field1, field2, field3]
    result += """<td class="input">{fields_string}{help_text}</td>""".format(
        fields_string=separator.join(six.text_type(field) for field in fields if field), help_text=help_text)
    return result


class ValueSplitFieldNode(template.Node):
    """Helper class to realise the `value_split_field` tag.
    """

    def __init__(self, fields, unit):
        self.field_name = fields[0]
        self.from_to_field = len(fields) == 2 and fields[1].endswith("_end")
        self.fields = [template.Variable(field) for field in fields]
        self.unit = unit

    def render(self, context):
        fields = [field.resolve(context) for field in self.fields]
        if "." not in self.field_name:
            verbose_name = six.text_type(context[self.field_name]._meta.verbose_name)
        else:
            instance, __, field_name = self.field_name.rpartition(".")
            model = context[instance].__class__
            verbose_name = six.text_type(model._meta.get_field(field_name).verbose_name)
        verbose_name = samples.views.utils.capitalize_first_letter(verbose_name)
        if self.unit == "sccm_collapse":
            if all(field is None for field in fields):
                return """<td colspan="2"></td>"""
            unit = "sccm"
        else:
            unit = self.unit
        if self.from_to_field:
            if fields[0] is None and fields[1] is None:
                values = "—"
            elif fields[1] is None:
                values = quantity(fields[0], unit)
            else:
                values = quantity(fields, unit)
        else:
            if verbose_name.endswith(" 1"):
                verbose_name = verbose_name[:-2]
            for i in range(len(fields)):
                if not fields[i] and fields[i] != 0:
                    fields[i] = "—"
            if all(field == "—" for field in fields):
                unit = None
            values = ""
            for field in fields[:-1]:
                if field == "—":
                    values += "— / "
                else:
                    values += quantity(field) + " / "
            values += fields[-1] if fields[-1] == "—" else quantity(fields[-1], unit)
        return """<td class="label">{label}:</td><td class="value">{values}</td>""".format(
            label=verbose_name, values=values)


@register.tag
def value_split_field(parser, token):
    """Tag for combining two or more value fields wich have the same label and
    help text.  It consists of two ``<td>`` elements, one for the label and one
    for the value fields, so it spans two columns.  This tag is primarily used
    in templates of show views, especially those used to compile the sample
    history.  Example::

        {% value_split_field layer.voltage_1 layer.voltage_2 "V" %}

    The unit (``"V"`` for “Volt”) is optional.  If you have a boolean field,
    you can give ``"yes/no"`` as the unit, which converts the boolean value to
    a yes/no string (in the current language).  For gas flow fields that should
    collapse if the gas wasn't used, use ``"sccm_collapse"``.
    """
    tokens = token.split_contents()
    fields = []
    unit = None
    for i, token in enumerate(tokens):
        if i > 0:
            if token[0] == token[-1] and token[0] in ('"', "'"):
                if i < len(tokens) - 1:
                    raise template.TemplateSyntaxError("the unit must be the very last argument")
                unit = token[1:-1]
            else:
                fields.append(token)
    return ValueSplitFieldNode(fields, unit)


@register.simple_tag
def display_search_tree(tree):
    """Tag for displaying the forms tree for the advanced search.  This tag is
    used only in the advanced search.  It walks through the search node tree
    and displays the seach fields.
    """
    result = """<table style="border: 2px solid black; padding-left: 3em"><tbody>"""
    for search_field in tree.search_fields:
        error_context = {"form": search_field.form, "form_error_title": _("General error"), "outest_tag": "<tr>"}
        result += render_to_string("error_list.html", context_instance=template.Context(error_context))
        if isinstance(search_field, jb_common.search.RangeSearchField):
            field_min = [field for field in search_field.form if field.name.endswith("_min")][0]
            field_max = [field for field in search_field.form if field.name.endswith("_max")][0]
            help_text = """ <span class="help">({0})</span>""".format(field_min.help_text) if field_min.help_text else ""
            result += """<tr><td class="label"><label for="id_{html_name}">{label}:</label></td>""" \
                """<td class="input">{field_min} – {field_max}{help_text}</td></tr>""".format(
                label=field_min.label, html_name=field_min.html_name, field_min=field_min, field_max=field_max,
                help_text=help_text)
        elif isinstance(search_field, jb_common.search.TextNullSearchField):
            field_main = [field for field in search_field.form if field.name.endswith("_main")][0]
            field_null = [field for field in search_field.form if field.name.endswith("_null")][0]
            help_text = """ <span class="help">({0})</span>""".format(field_main.help_text) if field_main.help_text else ""
            result += """<tr><td class="label"><label for="id_{html_name_main}">{label_main}:</label></td>""" \
                """<td class="input">{field_main} <label for="id_{html_name_null}">{label_null}:</label> """ \
                """{field_null}{help_text}</td></tr>""".format(
                label_main=field_main.label, label_null=field_null.label,
                html_name_main=field_main.html_name, html_name_null=field_null.html_name,
                field_main=field_main, field_null=field_null, help_text=help_text)
        else:
            for field in search_field.form:
                help_text = """ <span class="help">({0})</span>""".format(field.help_text) if field.help_text else ""
                result += """<tr><td class="label"><label for="id_{html_name}">{label}:</label></td>""" \
                    """<td class="input">{field}{help_text}</td></tr>""".format(
                    label=field.label, html_name=field.html_name, field=field, help_text=help_text)
    if tree.children:
        result += """<tr><td colspan="2">"""
        for i, child in enumerate(tree.children):
            result += six.text_type(child[0].as_p())
            if child[1]:
                result += display_search_tree(child[1])
            if i < len(tree.children) - 1:
                result += """</td></tr><tr><td colspan="2">"""
        result += "</td></tr>"
    result += "</tbody></table>"
    return result


@register.filter
@stringfilter
def hms_to_minutes(time_string):
    """Converts ``"01:01:02"`` to ``"61.03"``.
    """
    match = time_pattern.match(time_string)
    if not match:
        return time_string
    minutes = int(match.group("H") or "0") * 60 + int(match.group("M")) + int(match.group("M")) / 60
    return round(minutes, 2)


@register.simple_tag
def lab_notebook_comments(process, position):
    """This tag allows to set a stand-alone comment in a lab notebook.
    The comment string will be extracted from the process comment and should be placed
    before or after the process.
    The argument ``position`` must be ``before`` or ``after`` to specify the position
    related to the process.

    :Parameters:
     -`process`: the actual process instance
     -`position`: the argument to specify whether the comment is set
     before or after the process.

    :type process: ``models.Process``
    :type position: str
    """
    if position.lower() == "before":
        keyword = "BEFORE:"
        try:
            start_index = process.comments.index(keyword) + len(keyword)
        except ValueError:
            return ""
        try:
            keyword = "AFTER:"
            end_index = process.comments.index(keyword)
        except ValueError:
            end_index = len(process.comments)
    elif position.lower() == "after":
        keyword = "AFTER:"
        try:
            start_index = process.comments.index(keyword) + len(keyword)
        except ValueError:
            return ""
        end_index = len(process.comments)
    else:
        return ""
    notebook_comment = """<tr style="vertical-align: top"><td colspan="100" class="top" style="text-align: center">{0}</td></tr>""" \
        .format(markdown_samples(process.comments[start_index: end_index].strip()))
    return mark_safe(notebook_comment)


@register.filter
def task_color(task):
    """Returns the colour which is associated with the status of the task.
    The returned string is ready-to-be-used in CSS directives as
    a colour hex code.
    """
    return {"0 finished": "#90EE90", "1 new": "#D0D0D0", "2 accepted": "#ADD8E6", "3 in progress": "#FFCC66"}[task.status]


@register.filter
def get_hash_value(instance):
    """
    """
    return instance.get_hash_value()

@register.simple_tag
def expand_topic(topic, user):
    static_url = settings.STATIC_URL
    topic_id = topic.topic.id
    result = """<h3><img src="{static_url}juliabase/icons/group.png" alt="topic icon" style="margin-right: 0.5em" class="topics"
                   width="16" height="16" id="topic-image-{topic_id}"/>{topic_name}</h3>
            <div id="topic-{topic_id}">
            """.format(static_url=static_url, topic_id=topic_id, topic_name=topic.topic.name)
    if topic.samples:
        result += """<ul class="sample-list">
            """
        for sample in topic.samples:
            result += """<li><a href="{sample_url}">{sample}</a>{sample_tags}</li>
            """.format(sample_url=sample.get_absolute_url(), sample=sample, sample_tags=sample_tags(sample, user))
        result += """</ul>
            """
    result += """<div class="my-samples-series">
                """
    for series in topic.sample_series:
        result += """<h4><img src="{static_url}juliabase/icons/chart_organisation.png" alt="sample series icon" class="sample-series"
                         style="margin-right: 0.5em" width="16" height="16" id="series-image-{sample_series_hash_value}"
                         /><a href="{sample_series_url}">{series_name}</a></h4>""" \
                         """<div id="sample-series-{sample_series_hash_value}">
                         """.format(static_url=static_url, sample_series_hash_value=get_hash_value(series.sample_series),
                                sample_series_url=series.sample_series.get_absolute_url(), series_name=series.name)
        if not series.is_complete:
            result += """<p>{translate}</p>""".\
            format(translate=_("(This series contains further samples not part of your “My Samples” list.)"))
        result += """<ul class="sample-list">                    """
        for sample in series.samples:
            result += """<li><a href="{sample_url}">{sample}</a>{sample_tags}</li>
            """.format(sample_url=sample.get_absolute_url(), sample=sample, sample_tags=sample_tags(sample, user))
        result += """</ul>
                  </div>
                  """
    result += """</div>
          """
    if topic.sub_topics:
        for i, sub_topic in enumerate(topic.sub_topics):
            result += """<div class="my-samples-topics" id="topic-{topic_id}-sub_topic-{sub_topic}">
            """.format(topic_id=topic_id, sub_topic=i)
            result += expand_topic(sub_topic, user)
            result += """</div>
            """
    result += """</div>
          """
    return mark_safe(result)

@register.filter
def class_name(value):
    """Returns the class name for a database model instance.
    """
    return value.__class__.__name__

@register.filter
def strip_substrings(value, pattern):
    """Removes substrings from a value.
    The substring pattern should have a clear delimiter.

    The allowed delimiter “;”, “,” and “\t”.
    """
    substring_pattern = map(unicode.strip, re.split(";|,|\t", pattern))
    for sub_pattern in substring_pattern:
        value = value.replace(sub_pattern, "")
    return value

@register.filter
def camel_case_to_human_text(value):
    # see `samples.views.utils.camel_case_to_human_text` for documentation
    return samples.views.utils.camel_case_to_human_text(value)<|MERGE_RESOLUTION|>--- conflicted
+++ resolved
@@ -17,13 +17,9 @@
 """
 
 from __future__ import division, unicode_literals
-<<<<<<< HEAD
+import django.utils.six as six
+
 import re, sys, decimal
-=======
-import django.utils.six as six
-
-import string, re, sys, decimal
->>>>>>> a208c052
 from django.template.defaultfilters import stringfilter
 from django import template
 from django.template.loader import render_to_string
