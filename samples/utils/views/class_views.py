--- conflicted
+++ resolved
@@ -958,22 +958,12 @@
                     self.forms["steps"].append(StepFormClass(self, initial=step_data, prefix=str(next_prefix)))
                     self.forms["change_steps"].append(self.change_step_form_class(prefix=str(next_prefix)))
                     next_prefix += 1
-<<<<<<< HEAD
             elif new_step[0] == "new":
                 # New MyStep
-                initial = {}
-                id_ = new_step[1]["id"]
-                step_class = models.Step.objects.get(id=id_).content_type.model_class()
+                new_step_data = new_step[1]
+                step_class = ContentType.objects.get(id=new_step_data["content_type_id"]).model_class()
                 StepFormClass = self.step_types[step_class.__name__.lower()]
-                initial = step_class.objects.filter(id=id_).values()[0]
-=======
-            elif new_layer[0] == "new":
-                # New MyLayer
-                new_layer_data = new_layer[1]
-                layer_class = ContentType.objects.get(id=new_layer_data["content_type_id"]).model_class()
-                LayerFormClass = self.layer_types[layer_class.__name__.lower()]
-                initial = layer_class.objects.filter(id=new_layer_data["id"]).values()[0]
->>>>>>> df9d177a
+                initial = step_class.objects.filter(id=new_step_data["id"]).values()[0]
                 initial["number"] = i + 1
                 self.forms["steps"].append(StepFormClass(self, initial=initial, prefix=str(next_prefix)))
                 self.forms["change_steps"].append(self.change_step_form_class(prefix=str(next_prefix)))
